from .lm import LM
<<<<<<< HEAD
from .provider import Provider, TrainingJob
=======
from .base_lm import BaseLM, inspect_history
from .embedding import Embedding
import litellm
import os
from pathlib import Path
from litellm.caching import Cache

DISK_CACHE_DIR = os.environ.get("DSPY_CACHEDIR") or os.path.join(Path.home(), ".dspy_cache")
litellm.cache = Cache(disk_cache_dir=DISK_CACHE_DIR, type="disk")
litellm.telemetry = False

if "LITELLM_LOCAL_MODEL_COST_MAP" not in os.environ:
    # accessed at run time by litellm; i.e., fine to keep after import
    os.environ["LITELLM_LOCAL_MODEL_COST_MAP"] = "True"
>>>>>>> 1df86fa3
<|MERGE_RESOLUTION|>--- conflicted
+++ resolved
@@ -1,7 +1,5 @@
 from .lm import LM
-<<<<<<< HEAD
 from .provider import Provider, TrainingJob
-=======
 from .base_lm import BaseLM, inspect_history
 from .embedding import Embedding
 import litellm
@@ -15,5 +13,4 @@
 
 if "LITELLM_LOCAL_MODEL_COST_MAP" not in os.environ:
     # accessed at run time by litellm; i.e., fine to keep after import
-    os.environ["LITELLM_LOCAL_MODEL_COST_MAP"] = "True"
->>>>>>> 1df86fa3
+    os.environ["LITELLM_LOCAL_MODEL_COST_MAP"] = "True"