--- conflicted
+++ resolved
@@ -312,12 +312,19 @@
 
 
 def litellm_completion(request: Dict[str, Any], num_retries: int, cache={"no-cache": True, "no-store": True}):
-<<<<<<< HEAD
+    retry_kwargs = dict(
+        retry_policy=_get_litellm_retry_policy(num_retries),
+        # In LiteLLM version 1.55.3 (the first version that supports retry_policy as an argument
+        # to completion()), the default value of max_retries is non-zero for certain providers, and
+        # max_retries is stacked on top of the retry_policy. To avoid this, we set max_retries=0
+        max_retries=0,
+    )
+
     stream = dspy.settings.send_stream
     if stream is None:
         return litellm.completion(
-            num_retries=num_retries,
             cache=cache,
+            **retry_kwargs,
             **request,
         )
 
@@ -327,9 +334,9 @@
     @syncify
     async def stream_completion():
         response = await litellm.acompletion(
-            num_retries=num_retries,
             cache=cache,
             stream=True,
+            **retry_kwargs,
             **request,
         )
         chunks = []
@@ -339,17 +346,6 @@
         return litellm.stream_chunk_builder(chunks)
 
     return stream_completion()
-=======
-    return litellm.completion(
-        cache=cache,
-        retry_policy=_get_litellm_retry_policy(num_retries),
-        # In LiteLLM version 1.55.3 (the first version that supports retry_policy as an argument
-        # to completion()), the default value of max_retries is non-zero for certain providers, and
-        # max_retries is stacked on top of the retry_policy. To avoid this, we set max_retries=0
-        max_retries=0,
-        **request,
-    )
->>>>>>> 7e102fe7
 
 
 @request_cache(maxsize=None)
