import dsp
from dsp.modules.hf_client import ChatModuleClient, HFClientSGLang, HFClientVLLM, HFServerTGI

from .predict import *
from .primitives import *
from .retrieve import *
from .signatures import *
<<<<<<< HEAD
from .utils.logging import logger, set_log_level, set_log_output
=======
from .utils.logging import logger, set_log_output
>>>>>>> b05394bb

# Functional must be imported after primitives, predict and signatures
from .functional import *  # isort: skip

settings = dsp.settings

LM = dsp.LM

AzureOpenAI = dsp.AzureOpenAI
OpenAI = dsp.GPT3
Mistral = dsp.Mistral
Databricks = dsp.Databricks
Cohere = dsp.Cohere
ColBERTv2 = dsp.ColBERTv2
Pyserini = dsp.PyseriniRetriever
Clarifai = dsp.ClarifaiLLM
Google = dsp.Google
GoogleVertexAI = dsp.GoogleVertexAI
GROQ = dsp.GroqLM
<<<<<<< HEAD
Snowflake = dsp.Snowflake
=======
Claude = dsp.Claude
>>>>>>> b05394bb

HFClientTGI = dsp.HFClientTGI
HFClientVLLM = HFClientVLLM

Anyscale = dsp.Anyscale
Together = dsp.Together
HFModel = dsp.HFModel
OllamaLocal = dsp.OllamaLocal

Bedrock = dsp.Bedrock
Sagemaker = dsp.Sagemaker
AWSModel = dsp.AWSModel
AWSMistral = dsp.AWSMistral
AWSAnthropic = dsp.AWSAnthropic
AWSMeta = dsp.AWSMeta

Watsonx = dsp.Watsonx

configure = settings.configure
context = settings.context<|MERGE_RESOLUTION|>--- conflicted
+++ resolved
@@ -5,11 +5,8 @@
 from .primitives import *
 from .retrieve import *
 from .signatures import *
-<<<<<<< HEAD
-from .utils.logging import logger, set_log_level, set_log_output
-=======
 from .utils.logging import logger, set_log_output
->>>>>>> b05394bb
+
 
 # Functional must be imported after primitives, predict and signatures
 from .functional import *  # isort: skip
@@ -29,11 +26,8 @@
 Google = dsp.Google
 GoogleVertexAI = dsp.GoogleVertexAI
 GROQ = dsp.GroqLM
-<<<<<<< HEAD
 Snowflake = dsp.Snowflake
-=======
 Claude = dsp.Claude
->>>>>>> b05394bb
 
 HFClientTGI = dsp.HFClientTGI
 HFClientVLLM = HFClientVLLM
