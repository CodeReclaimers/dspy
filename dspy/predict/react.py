import dspy
import inspect

from pydantic import BaseModel
from dspy.primitives.program import Module
from dspy.signatures.signature import ensure_signature
from dspy.adapters.json_adapter import get_annotation_name
from typing import Callable, Any, get_type_hints, get_origin, Literal

class Tool:
    def __init__(self, func: Callable, name: str = None, desc: str = None, args: dict[str, Any] = None):
        annotations_func = func if inspect.isfunction(func) else func.__call__
        self.func = func
        self.name = name or getattr(func, '__name__', type(func).__name__)
        self.desc = desc or getattr(func, '__doc__', None) or getattr(annotations_func, '__doc__', "")
        self.args = {
            k: v.schema() if isinstance((origin := get_origin(v) or v), type) and issubclass(origin, BaseModel)
            else get_annotation_name(v)
            for k, v in (args or get_type_hints(annotations_func)).items() if k != 'return'
        }

    def __call__(self, *args, **kwargs):
        return self.func(*args, **kwargs)


class ReAct(Module):
    def __init__(self, signature, tools: list[Callable], max_iters=5):
        """
        Tools is either a list of functions, callable classes, or dspy.Tool instances.
        """

        self.signature = signature = ensure_signature(signature)
        self.max_iters = max_iters

        tools = [t if isinstance(t, Tool) or hasattr(t, 'input_variable') else Tool(t) for t in tools]
        tools = {tool.name: tool for tool in tools}

        inputs_ = ", ".join([f"`{k}`" for k in signature.input_fields.keys()])
        outputs_ = ", ".join([f"`{k}`" for k in signature.output_fields.keys()])
        instr = [f"{signature.instructions}\n"] if signature.instructions else []

<<<<<<< HEAD
        assert len(self.output_fields) == 1, "ReAct only supports one output field."

        inputs_ = ", ".join([f"`{k}`" for k in self.input_fields.keys()])
        outputs_ = ", ".join([f"`{k}`" for k in self.output_fields.keys()])

        instr = []

        if self.signature.instructions is not None:
            instr.append(f"{self.signature.instructions}\n")

        instr.extend(
            [
                f"You will be given {inputs_} and you will respond with {outputs_}.\n",
                "To do this, you will interleave Thought, Action, and Observation steps.\n",
                "Thought can reason about the current situation, and Action can be the following types:\n",
            ]
        )
=======
        instr.extend([
            f"You will be given {inputs_} and your goal is to finish with {outputs_}.\n",
            "To do this, you will interleave Thought, Tool Name, and Tool Args, and receive a resulting Observation.\n",
            "Thought can reason about the current situation, and Tool Name can be the following types:\n",
        ])
>>>>>>> 1bab822b

        finish_desc = f"Signals that the final outputs, i.e. {outputs_}, are now available and marks the task as complete."
        finish_args = {} #k: v.annotation for k, v in signature.output_fields.items()}
        tools["finish"] = Tool(func=lambda **kwargs: "Completed.", name="finish", desc=finish_desc, args=finish_args)

        for idx, tool in enumerate(tools.values()):
            args = tool.args if hasattr(tool, 'args') else str({tool.input_variable: str})
            desc = (f", whose description is <desc>{tool.desc}</desc>." if tool.desc else ".").replace('\n', "  ")
            desc += f" It takes arguments {args} in JSON format."
            instr.append(f"({idx+1}) {tool.name}{desc}")

        signature_ = (
            dspy.Signature({**signature.input_fields}, "\n".join(instr))
            .append("trajectory", dspy.InputField(), type_=str)
            .append("next_thought", dspy.OutputField(), type_=str)
            .append("next_tool_name", dspy.OutputField(), type_=Literal[tuple(tools.keys())])
            .append("next_tool_args", dspy.OutputField(), type_=dict[str, Any])
        )

<<<<<<< HEAD
        for idx, tool in enumerate(self.tools):
            tool = self.tools[tool]
            instr.append(
                f"({idx+1}) {tool.name}[{tool.input_variable}], which {tool.desc}",
            )

        instr = "\n".join(instr)
        self.react = [
            Predict(dspy.Signature(self._generate_signature(i), instr))
            for i in range(1, max_iters + 1)
        ]

    def _generate_signature(self, iters):
        signature_dict = {}
        for key, val in self.input_fields.items():
            signature_dict[key] = val

        for j in range(1, iters + 1):
            IOField = dspy.OutputField if j == iters else dspy.InputField

            signature_dict[f"Thought_{j}"] = IOField(
                prefix=f"Thought {j}:",
                desc="next steps to take based on last observation",
            )

            tool_list = " or ".join(
                [
                    f"{tool.name}[{tool.input_variable}]"
                    for tool in self.tools.values()
                    if tool.name != "Finish"
                ],
            )
            signature_dict[f"Action_{j}"] = IOField(
                prefix=f"Action {j}:",
                desc=f"always either {tool_list} or, when done, Finish[<answer>], where <answer> is the answer to the question itself.",
            )

            if j < iters:
                signature_dict[f"Observation_{j}"] = IOField(
                    prefix=f"Observation {j}:",
                    desc="observations based on action",
                    format=dsp.passages2text,
                )

        return signature_dict

    def act(self, output, hop):
        try:
            action = output[f"Action_{hop+1}"]
            action_name, action_val = action.strip().split("\n")[0].split("[", 1)
            action_val = action_val.rsplit("]", 1)[0]

            if action_name == "Finish":
                return action_val

            result = self.tools[action_name](
                action_val
            )  # result must be a str, list, or tuple
            # Handle the case where 'passages' attribute is missing
            output[f"Observation_{hop+1}"] = getattr(result, "passages", result)

        except Exception:
            output[f"Observation_{hop+1}"] = (
                "Failed to parse action. Bad formatting or incorrect action name."
            )
            # raise e

    def forward(self, **kwargs):
        args = {key: kwargs[key] for key in self.input_fields.keys() if key in kwargs}

        for hop in range(self.max_iters):
            # with dspy.settings.context(show_guidelines=(i <= 2)):
            output = self.react[hop](**args)
            output[f"Action_{hop + 1}"] = output[f"Action_{hop + 1}"].split("\n")[0]

            if action_val := self.act(output, hop):
                break
            args.update(output)

        observations = [args[key] for key in args if key.startswith("Observation")]

        # assumes only 1 output field for now - TODO: handling for multiple output fields
        return dspy.Prediction(
            observations=observations,
            **{list(self.output_fields.keys())[0]: action_val or ""},
        )

    async def aforward(self, **kwargs):
        args = {key: kwargs[key] for key in self.input_fields.keys() if key in kwargs}

        for hop in range(self.max_iters):
            # with dspy.settings.context(show_guidelines=(i <= 2)):
            output = await self.react[hop](**args)
            output[f"Action_{hop + 1}"] = output[f"Action_{hop + 1}"].split("\n")[0]

            if action_val := self.act(output, hop):
                break
            args.update(output)

        observations = [args[key] for key in args if key.startswith("Observation")]

        # assumes only 1 output field for now - TODO: handling for multiple output fields
        return dspy.Prediction(
            observations=observations,
            **{list(self.output_fields.keys())[0]: action_val or ""},
        )
=======
        fallback_signature = (
            dspy.Signature({**signature.input_fields, **signature.output_fields})
            .append("trajectory", dspy.InputField(), type_=str)
        )

        self.tools = tools
        self.react = dspy.Predict(signature_)
        self.extract = dspy.ChainOfThought(fallback_signature)
    
    def forward(self, **input_args):
        trajectory = {}

        def format(trajectory_: dict[str, Any], last_iteration: bool):
            adapter = dspy.settings.adapter or dspy.ChatAdapter()
            signature_ = dspy.Signature(f"{', '.join(trajectory_.keys())} -> x")
            return adapter.format_fields(signature_, trajectory_, role='user')

        for idx in range(self.max_iters):
            pred = self.react(**input_args, trajectory=format(trajectory, last_iteration=(idx == self.max_iters-1)))

            trajectory[f"thought_{idx}"] = pred.next_thought
            trajectory[f"tool_name_{idx}"] = pred.next_tool_name
            trajectory[f"tool_args_{idx}"] = pred.next_tool_args

            try:
                trajectory[f"observation_{idx}"] = self.tools[pred.next_tool_name](**pred.next_tool_args)
            except Exception as e:
                trajectory[f"observation_{idx}"] = f"Failed to execute: {e}"

            if pred.next_tool_name == "finish":
                break
        
        extract = self.extract(**input_args, trajectory=format(trajectory, last_iteration=False))
        return dspy.Prediction(trajectory=trajectory, **extract)
>>>>>>> 1bab822b
<|MERGE_RESOLUTION|>--- conflicted
+++ resolved
@@ -7,16 +7,32 @@
 from dspy.adapters.json_adapter import get_annotation_name
 from typing import Callable, Any, get_type_hints, get_origin, Literal
 
+
 class Tool:
-    def __init__(self, func: Callable, name: str = None, desc: str = None, args: dict[str, Any] = None):
+    def __init__(
+        self,
+        func: Callable,
+        name: str = None,
+        desc: str = None,
+        args: dict[str, Any] = None,
+    ):
         annotations_func = func if inspect.isfunction(func) else func.__call__
         self.func = func
-        self.name = name or getattr(func, '__name__', type(func).__name__)
-        self.desc = desc or getattr(func, '__doc__', None) or getattr(annotations_func, '__doc__', "")
+        self.name = name or getattr(func, "__name__", type(func).__name__)
+        self.desc = (
+            desc
+            or getattr(func, "__doc__", None)
+            or getattr(annotations_func, "__doc__", "")
+        )
         self.args = {
-            k: v.schema() if isinstance((origin := get_origin(v) or v), type) and issubclass(origin, BaseModel)
-            else get_annotation_name(v)
-            for k, v in (args or get_type_hints(annotations_func)).items() if k != 'return'
+            k: (
+                v.schema()
+                if isinstance((origin := get_origin(v) or v), type)
+                and issubclass(origin, BaseModel)
+                else get_annotation_name(v)
+            )
+            for k, v in (args or get_type_hints(annotations_func)).items()
+            if k != "return"
         }
 
     def __call__(self, *args, **kwargs):
@@ -32,46 +48,42 @@
         self.signature = signature = ensure_signature(signature)
         self.max_iters = max_iters
 
-        tools = [t if isinstance(t, Tool) or hasattr(t, 'input_variable') else Tool(t) for t in tools]
+        tools = [
+            t if isinstance(t, Tool) or hasattr(t, "input_variable") else Tool(t)
+            for t in tools
+        ]
         tools = {tool.name: tool for tool in tools}
 
         inputs_ = ", ".join([f"`{k}`" for k in signature.input_fields.keys()])
         outputs_ = ", ".join([f"`{k}`" for k in signature.output_fields.keys()])
         instr = [f"{signature.instructions}\n"] if signature.instructions else []
 
-<<<<<<< HEAD
-        assert len(self.output_fields) == 1, "ReAct only supports one output field."
-
-        inputs_ = ", ".join([f"`{k}`" for k in self.input_fields.keys()])
-        outputs_ = ", ".join([f"`{k}`" for k in self.output_fields.keys()])
-
-        instr = []
-
-        if self.signature.instructions is not None:
-            instr.append(f"{self.signature.instructions}\n")
-
         instr.extend(
             [
-                f"You will be given {inputs_} and you will respond with {outputs_}.\n",
-                "To do this, you will interleave Thought, Action, and Observation steps.\n",
-                "Thought can reason about the current situation, and Action can be the following types:\n",
+                f"You will be given {inputs_} and your goal is to finish with {outputs_}.\n",
+                "To do this, you will interleave Thought, Tool Name, and Tool Args, and receive a resulting Observation.\n",
+                "Thought can reason about the current situation, and Tool Name can be the following types:\n",
             ]
         )
-=======
-        instr.extend([
-            f"You will be given {inputs_} and your goal is to finish with {outputs_}.\n",
-            "To do this, you will interleave Thought, Tool Name, and Tool Args, and receive a resulting Observation.\n",
-            "Thought can reason about the current situation, and Tool Name can be the following types:\n",
-        ])
->>>>>>> 1bab822b
 
         finish_desc = f"Signals that the final outputs, i.e. {outputs_}, are now available and marks the task as complete."
-        finish_args = {} #k: v.annotation for k, v in signature.output_fields.items()}
-        tools["finish"] = Tool(func=lambda **kwargs: "Completed.", name="finish", desc=finish_desc, args=finish_args)
+        finish_args = {}  # k: v.annotation for k, v in signature.output_fields.items()}
+        tools["finish"] = Tool(
+            func=lambda **kwargs: "Completed.",
+            name="finish",
+            desc=finish_desc,
+            args=finish_args,
+        )
 
         for idx, tool in enumerate(tools.values()):
-            args = tool.args if hasattr(tool, 'args') else str({tool.input_variable: str})
-            desc = (f", whose description is <desc>{tool.desc}</desc>." if tool.desc else ".").replace('\n', "  ")
+            args = (
+                tool.args if hasattr(tool, "args") else str({tool.input_variable: str})
+            )
+            desc = (
+                f", whose description is <desc>{tool.desc}</desc>."
+                if tool.desc
+                else "."
+            ).replace("\n", "  ")
             desc += f" It takes arguments {args} in JSON format."
             instr.append(f"({idx+1}) {tool.name}{desc}")
 
@@ -79,150 +91,86 @@
             dspy.Signature({**signature.input_fields}, "\n".join(instr))
             .append("trajectory", dspy.InputField(), type_=str)
             .append("next_thought", dspy.OutputField(), type_=str)
-            .append("next_tool_name", dspy.OutputField(), type_=Literal[tuple(tools.keys())])
+            .append(
+                "next_tool_name", dspy.OutputField(), type_=Literal[tuple(tools.keys())]
+            )
             .append("next_tool_args", dspy.OutputField(), type_=dict[str, Any])
         )
 
-<<<<<<< HEAD
-        for idx, tool in enumerate(self.tools):
-            tool = self.tools[tool]
-            instr.append(
-                f"({idx+1}) {tool.name}[{tool.input_variable}], which {tool.desc}",
-            )
-
-        instr = "\n".join(instr)
-        self.react = [
-            Predict(dspy.Signature(self._generate_signature(i), instr))
-            for i in range(1, max_iters + 1)
-        ]
-
-    def _generate_signature(self, iters):
-        signature_dict = {}
-        for key, val in self.input_fields.items():
-            signature_dict[key] = val
-
-        for j in range(1, iters + 1):
-            IOField = dspy.OutputField if j == iters else dspy.InputField
-
-            signature_dict[f"Thought_{j}"] = IOField(
-                prefix=f"Thought {j}:",
-                desc="next steps to take based on last observation",
-            )
-
-            tool_list = " or ".join(
-                [
-                    f"{tool.name}[{tool.input_variable}]"
-                    for tool in self.tools.values()
-                    if tool.name != "Finish"
-                ],
-            )
-            signature_dict[f"Action_{j}"] = IOField(
-                prefix=f"Action {j}:",
-                desc=f"always either {tool_list} or, when done, Finish[<answer>], where <answer> is the answer to the question itself.",
-            )
-
-            if j < iters:
-                signature_dict[f"Observation_{j}"] = IOField(
-                    prefix=f"Observation {j}:",
-                    desc="observations based on action",
-                    format=dsp.passages2text,
-                )
-
-        return signature_dict
-
-    def act(self, output, hop):
-        try:
-            action = output[f"Action_{hop+1}"]
-            action_name, action_val = action.strip().split("\n")[0].split("[", 1)
-            action_val = action_val.rsplit("]", 1)[0]
-
-            if action_name == "Finish":
-                return action_val
-
-            result = self.tools[action_name](
-                action_val
-            )  # result must be a str, list, or tuple
-            # Handle the case where 'passages' attribute is missing
-            output[f"Observation_{hop+1}"] = getattr(result, "passages", result)
-
-        except Exception:
-            output[f"Observation_{hop+1}"] = (
-                "Failed to parse action. Bad formatting or incorrect action name."
-            )
-            # raise e
-
-    def forward(self, **kwargs):
-        args = {key: kwargs[key] for key in self.input_fields.keys() if key in kwargs}
-
-        for hop in range(self.max_iters):
-            # with dspy.settings.context(show_guidelines=(i <= 2)):
-            output = self.react[hop](**args)
-            output[f"Action_{hop + 1}"] = output[f"Action_{hop + 1}"].split("\n")[0]
-
-            if action_val := self.act(output, hop):
-                break
-            args.update(output)
-
-        observations = [args[key] for key in args if key.startswith("Observation")]
-
-        # assumes only 1 output field for now - TODO: handling for multiple output fields
-        return dspy.Prediction(
-            observations=observations,
-            **{list(self.output_fields.keys())[0]: action_val or ""},
-        )
-
-    async def aforward(self, **kwargs):
-        args = {key: kwargs[key] for key in self.input_fields.keys() if key in kwargs}
-
-        for hop in range(self.max_iters):
-            # with dspy.settings.context(show_guidelines=(i <= 2)):
-            output = await self.react[hop](**args)
-            output[f"Action_{hop + 1}"] = output[f"Action_{hop + 1}"].split("\n")[0]
-
-            if action_val := self.act(output, hop):
-                break
-            args.update(output)
-
-        observations = [args[key] for key in args if key.startswith("Observation")]
-
-        # assumes only 1 output field for now - TODO: handling for multiple output fields
-        return dspy.Prediction(
-            observations=observations,
-            **{list(self.output_fields.keys())[0]: action_val or ""},
-        )
-=======
-        fallback_signature = (
-            dspy.Signature({**signature.input_fields, **signature.output_fields})
-            .append("trajectory", dspy.InputField(), type_=str)
-        )
+        fallback_signature = dspy.Signature(
+            {**signature.input_fields, **signature.output_fields}
+        ).append("trajectory", dspy.InputField(), type_=str)
 
         self.tools = tools
         self.react = dspy.Predict(signature_)
         self.extract = dspy.ChainOfThought(fallback_signature)
-    
+
     def forward(self, **input_args):
         trajectory = {}
 
         def format(trajectory_: dict[str, Any], last_iteration: bool):
             adapter = dspy.settings.adapter or dspy.ChatAdapter()
             signature_ = dspy.Signature(f"{', '.join(trajectory_.keys())} -> x")
-            return adapter.format_fields(signature_, trajectory_, role='user')
+            return adapter.format_fields(signature_, trajectory_, role="user")
 
         for idx in range(self.max_iters):
-            pred = self.react(**input_args, trajectory=format(trajectory, last_iteration=(idx == self.max_iters-1)))
+            pred = self.react(
+                **input_args,
+                trajectory=format(
+                    trajectory, last_iteration=(idx == self.max_iters - 1)
+                ),
+            )
 
             trajectory[f"thought_{idx}"] = pred.next_thought
             trajectory[f"tool_name_{idx}"] = pred.next_tool_name
             trajectory[f"tool_args_{idx}"] = pred.next_tool_args
 
             try:
-                trajectory[f"observation_{idx}"] = self.tools[pred.next_tool_name](**pred.next_tool_args)
+                trajectory[f"observation_{idx}"] = self.tools[pred.next_tool_name](
+                    **pred.next_tool_args
+                )
             except Exception as e:
                 trajectory[f"observation_{idx}"] = f"Failed to execute: {e}"
 
             if pred.next_tool_name == "finish":
                 break
-        
-        extract = self.extract(**input_args, trajectory=format(trajectory, last_iteration=False))
+
+        extract = self.extract(
+            **input_args, trajectory=format(trajectory, last_iteration=False)
+        )
         return dspy.Prediction(trajectory=trajectory, **extract)
->>>>>>> 1bab822b
+
+    async def aforward(self, **input_args):
+        trajectory = {}
+
+        def format(trajectory_: dict[str, Any], last_iteration: bool):
+            adapter = dspy.settings.adapter or dspy.ChatAdapter()
+            signature_ = dspy.Signature(f"{', '.join(trajectory_.keys())} -> x")
+            return adapter.format_fields(signature_, trajectory_, role="user")
+
+        for idx in range(self.max_iters):
+            pred = await self.react(
+                **input_args,
+                trajectory=format(
+                    trajectory, last_iteration=(idx == self.max_iters - 1)
+                ),
+            )
+
+            trajectory[f"thought_{idx}"] = pred.next_thought
+            trajectory[f"tool_name_{idx}"] = pred.next_tool_name
+            trajectory[f"tool_args_{idx}"] = pred.next_tool_args
+
+            try:
+                trajectory[f"observation_{idx}"] = await self.tools[
+                    pred.next_tool_name
+                ](**pred.next_tool_args)
+            except Exception as e:
+                trajectory[f"observation_{idx}"] = f"Failed to execute: {e}"
+
+            if pred.next_tool_name == "finish":
+                break
+
+        extract = await self.extract(
+            **input_args, trajectory=format(trajectory, last_iteration=False)
+        )
+        return dspy.Prediction(trajectory=trajectory, **extract)