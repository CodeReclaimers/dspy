--- conflicted
+++ resolved
@@ -210,16 +210,9 @@
 
 
 def v2_5_generate(lm, lm_kwargs, signature, demos, inputs):
-<<<<<<< HEAD
-    from dspy.adapters import ChatAdapter
-    
-    adapter = ChatAdapter()
-    
-=======
     import dspy
     adapter = dspy.settings.adapter or dspy.ChatAdapter()
 
->>>>>>> ee8206ea
     return adapter(lm, lm_kwargs=lm_kwargs, signature=signature, demos=demos, inputs=inputs)
     
 
