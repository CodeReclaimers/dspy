import logging
import random
import textwrap
from collections import defaultdict
from typing import Any, Callable, Dict, List, Optional, Tuple

import numpy as np
import optuna

import dspy
from dspy.evaluate.evaluate import Evaluate
from dspy.propose import GroundedProposer
from dspy.teleprompt.teleprompt import Teleprompter
from dspy.teleprompt.utils import (
    create_minibatch,
    create_n_fewshot_demo_sets,
    eval_candidate_program,
    get_program_with_highest_avg_score,
    get_signature,
    print_full_program,
    save_candidate_program,
    set_signature,
)

logger = logging.getLogger(__name__)

# Constants
BOOTSTRAPPED_FEWSHOT_EXAMPLES_IN_CONTEXT = 3
LABELED_FEWSHOT_EXAMPLES_IN_CONTEXT = 0
MIN_MINIBATCH_SIZE = 50

AUTO_RUN_SETTINGS = {
    "light": {"num_trials": 7, "val_size": 100},
    "medium": {"num_trials": 25, "val_size": 300},
    "heavy": {"num_trials": 50, "val_size": 1000},
}

# ANSI escape codes for colors
YELLOW = "\033[93m"
GREEN = "\033[92m"
BLUE = "\033[94m"
BOLD = "\033[1m"
ENDC = "\033[0m"  # Resets the color to default


class MIPROv2(Teleprompter):
    def __init__(
        self,
        metric: Callable,
        prompt_model: Optional[Any] = None,
        task_model: Optional[Any] = None,
        teacher_settings: Dict = {},
        max_bootstrapped_demos: int = 4,
        max_labeled_demos: int = 16,
        auto: Optional[str] = None,
        num_candidates: int = 10,
        num_threads: int = 6,
        max_errors: int = 10,
        seed: int = 9,
        init_temperature: float = 0.5,
        verbose: bool = False,
        track_stats: bool = True,
        log_dir: Optional[str] = None,
        metric_threshold: Optional[float] = None,
    ):
        # Validate 'auto' parameter
        allowed_modes = {None, "light", "medium", "heavy"}
        if auto not in allowed_modes:
            raise ValueError(
                f"Invalid value for auto: {auto}. Must be one of {allowed_modes}."
            )
        self.auto = auto

        self.num_candidates = num_candidates
        self.metric = metric
        self.init_temperature = init_temperature
        self.task_model = task_model if task_model else dspy.settings.lm
        self.prompt_model = prompt_model if prompt_model else dspy.settings.lm
        self.max_bootstrapped_demos = max_bootstrapped_demos
        self.max_labeled_demos = max_labeled_demos
        self.verbose = verbose
        self.track_stats = track_stats
        self.log_dir = log_dir
        self.teacher_settings = teacher_settings
        self.prompt_model_total_calls = 0
        self.total_calls = 0
        self.num_threads = num_threads
        self.max_errors = max_errors
        self.metric_threshold = metric_threshold
        self.seed = seed
        self.rng = None

    def compile(
        self,
        student: Any,
        *,
        trainset: List,
        valset: Optional[List] = None,
        num_trials: int = 30,
        max_bootstrapped_demos: Optional[int] = None,
        max_labeled_demos: Optional[int] = None,
        seed: Optional[int] = None,
        minibatch: bool = True,
        minibatch_size: int = 25,
        minibatch_full_eval_steps: int = 10,
        program_aware_proposer: bool = True,
        data_aware_proposer: bool = True,
        view_data_batch_size: int = 10,
        tip_aware_proposer: bool = True,
        fewshot_aware_proposer: bool = True,
        requires_permission_to_run: bool = True,
    ) -> Any:
        # Set random seeds
        seed = seed or self.seed
        self._set_random_seeds(seed)

        # Update max demos if specified
        if max_bootstrapped_demos is not None:
            self.max_bootstrapped_demos = max_bootstrapped_demos
        if max_labeled_demos is not None:
            self.max_labeled_demos = max_labeled_demos

        # Set training & validation sets
        trainset, valset = self._set_and_validate_datasets(trainset, valset)

        # Set hyperparameters based on run mode (if set)
        zeroshot_opt = (self.max_bootstrapped_demos == 0) and (
            self.max_labeled_demos == 0
        )
        num_trials, valset, minibatch = self._set_hyperparams_from_run_mode(
            student, num_trials, minibatch, zeroshot_opt, valset
        )

        if self.auto:
            self._print_auto_run_settings(num_trials, minibatch, valset)

        if minibatch and minibatch_size > len(valset):
            raise ValueError(
                f"Minibatch size cannot exceed the size of the valset. Valset size: {len(valset)}."
            )

        # Estimate LM calls and get user confirmation
        if requires_permission_to_run:
            if not self._get_user_confirmation(
                student,
                num_trials,
                minibatch,
                minibatch_size,
                minibatch_full_eval_steps,
                valset,
                program_aware_proposer,
            ):
                logger.info("Compilation aborted by the user.")
                return student  # Return the original student program

        # Initialize program and evaluator
        program = student.deepcopy()
        evaluate = Evaluate(
            devset=valset,
            metric=self.metric,
            num_threads=self.num_threads,
            max_errors=self.max_errors,
            display_table=False,
            display_progress=True,
        )

        # Step 1: Bootstrap few-shot examples
        demo_candidates = self._bootstrap_fewshot_examples(program, trainset, seed)

        # Step 2: Propose instruction candidates
        instruction_candidates = self._propose_instructions(
            program,
            trainset,
            demo_candidates,
            view_data_batch_size,
            program_aware_proposer,
            data_aware_proposer,
            tip_aware_proposer,
            fewshot_aware_proposer,
        )

        # If zero-shot, discard demos
        if zeroshot_opt:
            demo_candidates = None

        # Step 3: Find optimal prompt parameters
        best_program = self._optimize_prompt_parameters(
            program,
            instruction_candidates,
            demo_candidates,
            evaluate,
            valset,
            num_trials,
            minibatch,
            minibatch_size,
            minibatch_full_eval_steps,
            seed,
        )

        return best_program
    
    def _set_random_seeds(self,
        seed
    ):
        self.rng = random.Random(seed)
        np.random.seed(seed)

    def _set_hyperparams_from_run_mode(
        self,
        program: Any,
        num_trials: int,
        minibatch: bool,
        zeroshot_opt: bool,
        valset: List,
    ) -> Tuple[int, List, bool]:
        if self.auto is None:
            return num_trials, valset, minibatch

        num_vars = len(program.predictors())
        if not zeroshot_opt:
            num_vars *= 2  # Account for few-shot examples + instruction variables

        auto_settings = AUTO_RUN_SETTINGS[self.auto]
        num_trials = auto_settings["num_trials"]
        valset = create_minibatch(valset, batch_size=auto_settings["val_size"], rng=self.rng)
        minibatch = len(valset) > MIN_MINIBATCH_SIZE
        self.num_candidates = int(
            np.round(np.min([num_trials * num_vars, (1.5 * num_trials) / num_vars]))
        )

        return num_trials, valset, minibatch

    def _set_and_validate_datasets(self, trainset: List, valset: Optional[List]):
        if not trainset:
            raise ValueError("Trainset cannot be empty.")

        if valset is None:
            if len(trainset) < 2:
                raise ValueError(
                    "Trainset must have at least 2 examples if no valset specified."
                )
            valset_size = min(1000, max(1, int(len(trainset) * 0.80)))
            cutoff = len(trainset) - valset_size
            valset = trainset[cutoff:]
            trainset = trainset[:cutoff]
        else:
            if len(valset) < 1:
                raise ValueError("Validation set must have at least 1 example.")

        return trainset, valset

    def _print_auto_run_settings(self, num_trials: int, minibatch: bool, valset: List):
        logger.info(
            f"\nRUNNING WITH THE FOLLOWING {self.auto.upper()} AUTO RUN SETTINGS:"
            f"\nnum_trials: {num_trials}"
            f"\nminibatch: {minibatch}"
            f"\nnum_candidates: {self.num_candidates}"
            f"\nvalset size: {len(valset)}\n"
        )

    def _estimate_lm_calls(
        self,
        program: Any,
        num_trials: int,
        minibatch: bool,
        minibatch_size: int,
        minibatch_full_eval_steps: int,
        valset: List,
        program_aware_proposer: bool,
    ) -> Tuple[str, str]:
        num_predictors = len(program.predictors())

        # Estimate prompt model calls
        estimated_prompt_model_calls = (
            10  # Data summarizer calls
            + self.num_candidates * num_predictors  # Candidate generation
            + (
                num_predictors + 1 if program_aware_proposer else 0
            )  # Program-aware proposer
        )
        prompt_model_line = (
            f"{YELLOW}- Prompt Generation: {BLUE}{BOLD}10{ENDC}{YELLOW} data summarizer calls + "
            f"{BLUE}{BOLD}{self.num_candidates}{ENDC}{YELLOW} * "
            f"{BLUE}{BOLD}{num_predictors}{ENDC}{YELLOW} lm calls in program "
            f"+ ({BLUE}{BOLD}{num_predictors + 1}{ENDC}{YELLOW}) lm calls in program-aware proposer "
            f"= {BLUE}{BOLD}{estimated_prompt_model_calls}{ENDC}{YELLOW} prompt model calls{ENDC}"
        )

        # Estimate task model calls
        if not minibatch:
            estimated_task_model_calls = len(valset) * num_trials
            task_model_line = (
                f"{YELLOW}- Program Evaluation: {BLUE}{BOLD}{len(valset)}{ENDC}{YELLOW} examples in val set * "
                f"{BLUE}{BOLD}{num_trials}{ENDC}{YELLOW} batches = "
                f"{BLUE}{BOLD}{estimated_task_model_calls}{ENDC}{YELLOW} LM program calls{ENDC}"
            )
        else:
            full_eval_steps = num_trials // minibatch_full_eval_steps + 1
            estimated_task_model_calls = (
                minibatch_size * num_trials + len(valset) * full_eval_steps
            )
            task_model_line = (
                f"{YELLOW}- Program Evaluation: {BLUE}{BOLD}{minibatch_size}{ENDC}{YELLOW} examples in minibatch * "
                f"{BLUE}{BOLD}{num_trials}{ENDC}{YELLOW} batches + "
                f"{BLUE}{BOLD}{len(valset)}{ENDC}{YELLOW} examples in val set * "
                f"{BLUE}{BOLD}{full_eval_steps}{ENDC}{YELLOW} full evals = "
                f"{BLUE}{BOLD}{estimated_task_model_calls}{ENDC}{YELLOW} LM Program calls{ENDC}"
            )

        return prompt_model_line, task_model_line

    def _get_user_confirmation(
        self,
        program: Any,
        num_trials: int,
        minibatch: bool,
        minibatch_size: int,
        minibatch_full_eval_steps: int,
        valset: List,
        program_aware_proposer: bool,
    ) -> bool:
        prompt_model_line, task_model_line = self._estimate_lm_calls(
            program,
            num_trials,
            minibatch,
            minibatch_size,
            minibatch_full_eval_steps,
            valset,
            program_aware_proposer,
        )

        user_message = textwrap.dedent(
            f"""\
            {YELLOW}{BOLD}Projected Language Model (LM) Calls{ENDC}

            Based on the parameters you have set, the maximum number of LM calls is projected as follows:

            {prompt_model_line}
            {task_model_line}

            {YELLOW}{BOLD}Estimated Cost Calculation:{ENDC}

            {YELLOW}Total Cost = (Number of calls to task model * (Avg Input Token Length per Call * Task Model Price per Input Token + Avg Output Token Length per Call * Task Model Price per Output Token) 
                        + (Number of program calls * (Avg Input Token Length per Call * Task Prompt Price per Input Token + Avg Output Token Length per Call * Prompt Model Price per Output Token).{ENDC}

            For a preliminary estimate of potential costs, we recommend you perform your own calculations based on the task
            and prompt models you intend to use. If the projected costs exceed your budget or expectations, you may consider:

            {YELLOW}- Reducing the number of trials (`num_trials`), the size of the valset, or the number of LM calls in your program.{ENDC}
            {YELLOW}- Using a cheaper task model to optimize the prompt.{ENDC}
            {YELLOW}- Setting `minibatch=True` if you haven't already.{ENDC}\n"""
        )

        user_confirmation_message = textwrap.dedent(
            f"""\
            To proceed with the execution of this program, please confirm by typing {BLUE}'y'{ENDC} for yes or {BLUE}'n'{ENDC} for no.

            If you would like to bypass this confirmation step in future executions, set the {YELLOW}`requires_permission_to_run`{ENDC} flag to {YELLOW}`False`{ENDC} when calling compile.

            {YELLOW}Awaiting your input...{ENDC}
        """
        )

        user_input = input(
            f"{user_message}\n{user_confirmation_message}\n"
            "Do you wish to continue? (y/n): "
        ).strip().lower()
        return user_input == "y"

    def _bootstrap_fewshot_examples(
        self, program: Any, trainset: List, seed: int
    ) -> Optional[List]:
        logger.info("\n==> STEP 1: BOOTSTRAP FEWSHOT EXAMPLES <==")
        if self.max_bootstrapped_demos > 0:
            logger.info(
                "These will be used as few-shot example candidates for our program and for creating instructions.\n"
            )
        else:
            logger.info("These will be used for informing instruction proposal.\n")

        logger.info(f"Bootstrapping N={self.num_candidates} sets of demonstrations...")

        zeroshot = self.max_bootstrapped_demos == 0 and self.max_labeled_demos == 0

        try:
            demo_candidates = create_n_fewshot_demo_sets(
                student=program,
                num_candidate_sets=self.num_candidates,
                trainset=trainset,
                max_labeled_demos=(
                    LABELED_FEWSHOT_EXAMPLES_IN_CONTEXT
                    if zeroshot
                    else self.max_labeled_demos
                ),
                max_bootstrapped_demos=(
                    BOOTSTRAPPED_FEWSHOT_EXAMPLES_IN_CONTEXT
                    if zeroshot
                    else self.max_bootstrapped_demos
                ),
                metric=self.metric,
                max_errors=self.max_errors,
                teacher_settings=self.teacher_settings,
                seed=seed,
                metric_threshold=self.metric_threshold,
                rng=self.rng,
            )
        except Exception as e:
            logger.info(f"Error generating few-shot examples: {e}")
            logger.info("Running without few-shot examples.")
            demo_candidates = None

        return demo_candidates

    def _propose_instructions(
        self,
        program: Any,
        trainset: List,
        demo_candidates: Optional[List],
        view_data_batch_size: int,
        program_aware_proposer: bool,
        data_aware_proposer: bool,
        tip_aware_proposer: bool,
        fewshot_aware_proposer: bool,
    ) -> Dict[int, List[str]]:
        logger.info("\n==> STEP 2: PROPOSE INSTRUCTION CANDIDATES <==")
        logger.info(
            "We will use the few-shot examples from the previous step, a generated dataset summary, a summary of the program code, and a randomly selected prompting tip to propose instructions."
        )

        proposer = GroundedProposer(
            program=program,
            trainset=trainset,
            prompt_model=self.prompt_model,
            view_data_batch_size=view_data_batch_size,
            program_aware=program_aware_proposer,
            use_dataset_summary=data_aware_proposer,
            use_task_demos=fewshot_aware_proposer,
            use_tip=tip_aware_proposer,
            set_tip_randomly=tip_aware_proposer,
            use_instruct_history=False,
            set_history_randomly=False,
            verbose=self.verbose,
            rng=self.rng
        )

        logger.info("\nProposing instructions...\n")
        instruction_candidates = proposer.propose_instructions_for_program(
            trainset=trainset,
            program=program,
            demo_candidates=demo_candidates,
            N=self.num_candidates,
            T=self.init_temperature,
            trial_logs={},
        )

        for i, pred in enumerate(program.predictors()):
            logger.info(f"Proposed Instructions for Predictor {i}:\n")
            instruction_candidates[i][0] = get_signature(pred).instructions
            for j, instruction in enumerate(instruction_candidates[i]):
                logger.info(f"{j}: {instruction}\n")
            logger.info("\n")

        return instruction_candidates

    def _optimize_prompt_parameters(
        self,
        program: Any,
        instruction_candidates: Dict[int, List[str]],
        demo_candidates: Optional[List],
        evaluate: Evaluate,
        valset: List,
        num_trials: int,
        minibatch: bool,
        minibatch_size: int,
        minibatch_full_eval_steps: int,
        seed: int,
    ) -> Optional[Any]:
        logger.info("Evaluating the default program...\n")
        default_score = eval_candidate_program(len(valset), valset, program, evaluate, self.rng)
        logger.info(f"Default program score: {default_score}\n")

        trial_logs = {}
        trial_logs[-1] = {}
        trial_logs[-1]["full_eval_program_path"] = save_candidate_program(
            program, self.log_dir, -1
        )
        trial_logs[-1]["full_eval_score"] = default_score
        trial_logs[-1]["total_eval_calls_so_far"] = len(valset)
        trial_logs[-1]["full_eval_program"] = program.deepcopy()

        # Initialize optimization variables
        best_score = default_score
        best_program = program.deepcopy()
        total_eval_calls = len(valset)
        score_data= [(best_score, program.deepcopy(), True)]
        param_score_dict = defaultdict(list)
        fully_evaled_param_combos = {}

        # Define the objective function
        def objective(trial):
            nonlocal program, best_program, best_score, trial_logs, total_eval_calls, score_data

            trial_num = trial.number + 1
            if minibatch:
                logger.info(f"== Minibatch Trial {trial_num} / {num_trials} ==")
            else:
                logger.info(f"===== Trial {trial_num} / {num_trials} =====")

            trial_logs[trial_num] = {}

            # Create a new candidate program
            candidate_program = program.deepcopy()

            # Choose instructions and demos, insert them into the program
            chosen_params = self._select_and_insert_instructions_and_demos(
                candidate_program,
                instruction_candidates,
                demo_candidates,
                trial,
                trial_logs,
                trial_num,
            )

            # Log assembled program
            if self.verbose:
                logger.info("Evaluating the following candidate program...\n")
                print_full_program(candidate_program)

            # Evaluate the candidate program (on minibatch if minibatch=True)
            batch_size = minibatch_size if minibatch else len(valset)
            score = eval_candidate_program(
                batch_size, valset, candidate_program, evaluate, self.rng
            )
            total_eval_calls += batch_size

            # Update best score and program
            if not minibatch and score > best_score:
                best_score = score
                best_program = candidate_program.deepcopy()
                logger.info(f"{GREEN}Best full score so far!{ENDC} Score: {score}")

            # Log evaluation results
            score_data.append((score, program, batch_size >= len(valset))) # score, prog, full_eval
            if minibatch:
                self._log_minibatch_eval(
                    score,
                    best_score,
                    batch_size,
                    chosen_params,
                    score_data,
                    trial,
                    num_trials,
                    trial_logs,
                    trial_num,
                    candidate_program,
                    total_eval_calls,
                )
            else:
                self._log_normal_eval(
                    score, best_score, chosen_params, score_data, trial, num_trials, trial_logs, trial_num, valset, batch_size, candidate_program, total_eval_calls
                )
            categorical_key = ",".join(map(str, chosen_params))
            param_score_dict[categorical_key].append(
                (score, candidate_program),
            )

            # If minibatch, perform full evaluation at intervals
            if minibatch and (
                (trial_num % minibatch_full_eval_steps == 0)
                or (trial_num == num_trials)
            ):
                best_score, best_program, total_eval_calls = self._perform_full_evaluation(
                    trial_num,
                    param_score_dict,
                    fully_evaled_param_combos,
                    evaluate,
                    valset,
                    trial_logs,
                    total_eval_calls,
                    score_data,
                    best_score,
                    best_program,
                )

            return score

        # Run optimization
        optuna.logging.set_verbosity(optuna.logging.WARNING)
        logger.info("==> STEP 3: FINDING OPTIMAL PROMPT PARAMETERS <==")
        logger.info(
            "We will evaluate the program over a series of trials with different combinations of instructions and few-shot examples to find the optimal combination using Bayesian Optimization.\n"
        )

        sampler = optuna.samplers.TPESampler(seed=seed, multivariate=True)
        study = optuna.create_study(direction="maximize", sampler=sampler)
        study.optimize(objective, n_trials=num_trials)

        # Attach logs to best program
        if best_program is not None and self.track_stats:
            best_program.trial_logs = trial_logs
            best_program.score = best_score
            best_program.prompt_model_total_calls = self.prompt_model_total_calls
            best_program.total_calls = self.total_calls
            # Attach all evaluated candidate programs (full + minibatch eval if applicable, with full first and minibatch to follow)
            best_program.candidate_programs = sorted(score_data, key=lambda x: x[0], reverse=True)
            # Attach all programs that were evaluated on the full trainset, in descending order of score
            best_program.full_eval_candidate_programs = [score_data for score_data in best_program.candidate_programs if score_data[2]]

        logger.info(f"Returning best identified program with score {best_score}!")

        return best_program

    def _log_minibatch_eval(
        self,
        score,
        best_score,
        batch_size,
        chosen_params,
        score_data,
        trial,
        num_trials,
        trial_logs,
        trial_num,
        candidate_program,
        total_eval_calls,
    ):
<<<<<<< HEAD
        trial_logs[trial_num]["mb_program_path"] = save_candidate_program(
            candidate_program, self.log_dir, trial_num
        )
        trial_logs[trial_num]["mb_score"] = score
        trial_logs[trial_num]["total_eval_calls_so_far"] = total_eval_calls
        trial_logs[trial_num]["mb_program"] = candidate_program.deepcopy()

        print(
            f"Score: {score} on minibatch of size {batch_size} with parameters {chosen_params}."
        )
        print(f"Minibatch scores so far: {'['+', '.join([f'{s[0]}' for s in score_data if not s[2]]) +']'}")
        trajectory = "[" + ", ".join([f"{s[0]}" for s in score_data if s[2]]) + "]"
        print(f"Full eval scores so far: {trajectory}")
        print(f"Best full score so far: {best_score}")
        print(
=======
        logger.info(
            f"Score: {score} on minibatch of size {batch_size} with parameters {chosen_params}."
        )
        logger.info(f"Minibatch scores so far: {'['+', '.join([f'{s}' for s in scores])+']'}")
        trajectory = "[" + ", ".join([f"{s}" for s in full_eval_scores]) + "]"
        logger.info(f"Full eval scores so far: {trajectory}")
        logger.info(f"Best full score so far: {best_score}")
        logger.info(
>>>>>>> 9a70c7c4
            f'{"="*len(f"== Minibatch Trial {trial.number+1} / {num_trials} ==")}\n\n'
        )

    def _log_normal_eval(
        self, score, best_score, chosen_params, score_data, trial, num_trials, trial_logs, trial_num, valset, batch_size, candidate_program, total_eval_calls
    ):
<<<<<<< HEAD
        trial_logs[trial_num]["full_eval_program_path"] = save_candidate_program(
            candidate_program, self.log_dir, trial_num
        )
        trial_logs[trial_num]["full_eval_score"] = score
        trial_logs[trial_num]["total_eval_calls_so_far"] = total_eval_calls
        trial_logs[trial_num]["full_eval_program"] = candidate_program.deepcopy()

        print(f"Score: {score} with parameters {chosen_params}.")
        print(f"Scores so far: {'['+', '.join([f'{s[0]}' for s in score_data if s[2]])+']'}")
        print(f"Best score so far: {best_score}")
        print(f'{"="*len(f"===== Trial {trial.number+1} / {num_trials} =====")}\n\n')
=======
        logger.info(f"Score: {score} with parameters {chosen_params}.")
        logger.info(f"Scores so far: {'['+', '.join([f'{s}' for s in scores])+']'}")
        logger.info(f"Best score so far: {best_score}")
        logger.info(f'{"="*len(f"===== Trial {trial.number+1} / {num_trials} =====")}\n\n')
>>>>>>> 9a70c7c4

    def _select_and_insert_instructions_and_demos(
        self,
        candidate_program: Any,
        instruction_candidates: Dict[int, List[str]],
        demo_candidates: Optional[List],
        trial: optuna.trial.Trial,
        trial_logs: Dict,
        trial_num: int,
    ) -> List[str]:
        chosen_params = []

        for i, predictor in enumerate(candidate_program.predictors()):
            # Select instruction
            instruction_idx = trial.suggest_categorical(
                f"{i}_predictor_instruction", range(len(instruction_candidates[i]))
            )
            selected_instruction = instruction_candidates[i][instruction_idx]
            updated_signature = get_signature(predictor).with_instructions(
                selected_instruction
            )
            set_signature(predictor, updated_signature)
            trial_logs[trial_num][f"{i}_predictor_instruction"] = instruction_idx
            chosen_params.append(f"Predictor {i}: Instruction {instruction_idx}")

            # Select demos if available
            if demo_candidates:
                demos_idx = trial.suggest_categorical(
                    f"{i}_predictor_demos", range(len(demo_candidates[i]))
                )
                predictor.demos = demo_candidates[i][demos_idx]
                trial_logs[trial_num][f"{i}_predictor_demos"] = demos_idx
                chosen_params.append(f"Predictor {i}: Few-Shot Set {demos_idx}")

        return chosen_params

    def _perform_full_evaluation(
        self,
        trial_num: int,
        param_score_dict: Dict,
        fully_evaled_param_combos: Dict,
        evaluate: Evaluate,
        valset: List,
        trial_logs: Dict,
        total_eval_calls: int,
        score_data,
        best_score: float,
        best_program: Any,
    ):
        logger.info(f"===== Full Eval {len(fully_evaled_param_combos)+1} =====")

        # Identify best program to evaluate fully
        highest_mean_program, mean_score, combo_key = (
            get_program_with_highest_avg_score(
                param_score_dict, fully_evaled_param_combos
            )
        )
        logger.info(
            f"Doing full eval on next top averaging program (Avg Score: {mean_score}) from minibatch trials..."
        )
        full_eval_score = eval_candidate_program(
            len(valset), valset, highest_mean_program, evaluate, self.rng
        )
        score_data.append((full_eval_score, highest_mean_program, True))

        # Log full evaluation results
        fully_evaled_param_combos[combo_key] = {
            "program": highest_mean_program,
            "score": full_eval_score,
        }
        total_eval_calls += len(valset)
        trial_logs[trial_num]["total_eval_calls_so_far"] = total_eval_calls
        trial_logs[trial_num]["full_eval_program_path"] = save_candidate_program(
            program=highest_mean_program,
            log_dir=self.log_dir,
            trial_num=trial_num,
            note="full_eval",
        )
        trial_logs[trial_num]["full_eval_program"] = highest_mean_program
        trial_logs[trial_num]["full_eval_score"] = full_eval_score

        # Update best score and program if necessary
        if full_eval_score > best_score:
            logger.info(f"{GREEN}New best full eval score!{ENDC} Score: {full_eval_score}")
            best_score = full_eval_score
            best_program = highest_mean_program.deepcopy()
<<<<<<< HEAD
        trajectory = "[" + ", ".join([f"{s[0]}" for s in score_data if s[2]]) + "]"
        print(f"Full eval scores so far: {trajectory}")
        print(f"Best full score so far: {best_score}")
        print(len(f"===== Full Eval {len(fully_evaled_param_combos)+1} =====") * "=")
        print("\n")
=======
        trajectory = "[" + ", ".join([f"{s}" for s in full_eval_scores]) + "]"
        logger.info(f"Full eval scores so far: {trajectory}")
        logger.info(f"Best full score so far: {best_score}")
        logger.info(len(f"===== Full Eval {len(fully_evaled_param_combos)+1} =====") * "=")
        logger.info("\n")
>>>>>>> 9a70c7c4

        return best_score, best_program, total_eval_calls<|MERGE_RESOLUTION|>--- conflicted
+++ resolved
@@ -624,7 +624,6 @@
         candidate_program,
         total_eval_calls,
     ):
-<<<<<<< HEAD
         trial_logs[trial_num]["mb_program_path"] = save_candidate_program(
             candidate_program, self.log_dir, trial_num
         )
@@ -632,31 +631,20 @@
         trial_logs[trial_num]["total_eval_calls_so_far"] = total_eval_calls
         trial_logs[trial_num]["mb_program"] = candidate_program.deepcopy()
 
-        print(
-            f"Score: {score} on minibatch of size {batch_size} with parameters {chosen_params}."
-        )
-        print(f"Minibatch scores so far: {'['+', '.join([f'{s[0]}' for s in score_data if not s[2]]) +']'}")
-        trajectory = "[" + ", ".join([f"{s[0]}" for s in score_data if s[2]]) + "]"
-        print(f"Full eval scores so far: {trajectory}")
-        print(f"Best full score so far: {best_score}")
-        print(
-=======
         logger.info(
             f"Score: {score} on minibatch of size {batch_size} with parameters {chosen_params}."
         )
-        logger.info(f"Minibatch scores so far: {'['+', '.join([f'{s}' for s in scores])+']'}")
-        trajectory = "[" + ", ".join([f"{s}" for s in full_eval_scores]) + "]"
+        logger.info(f"Minibatch scores so far: {'['+', '.join([f'{s[0]}' for s in score_data if not s[2]]) +']'}")
+        trajectory = "[" + ", ".join([f"{s[0]}" for s in score_data if s[2]]) + "]"
         logger.info(f"Full eval scores so far: {trajectory}")
         logger.info(f"Best full score so far: {best_score}")
         logger.info(
->>>>>>> 9a70c7c4
             f'{"="*len(f"== Minibatch Trial {trial.number+1} / {num_trials} ==")}\n\n'
         )
 
     def _log_normal_eval(
         self, score, best_score, chosen_params, score_data, trial, num_trials, trial_logs, trial_num, valset, batch_size, candidate_program, total_eval_calls
     ):
-<<<<<<< HEAD
         trial_logs[trial_num]["full_eval_program_path"] = save_candidate_program(
             candidate_program, self.log_dir, trial_num
         )
@@ -664,16 +652,10 @@
         trial_logs[trial_num]["total_eval_calls_so_far"] = total_eval_calls
         trial_logs[trial_num]["full_eval_program"] = candidate_program.deepcopy()
 
-        print(f"Score: {score} with parameters {chosen_params}.")
-        print(f"Scores so far: {'['+', '.join([f'{s[0]}' for s in score_data if s[2]])+']'}")
-        print(f"Best score so far: {best_score}")
-        print(f'{"="*len(f"===== Trial {trial.number+1} / {num_trials} =====")}\n\n')
-=======
         logger.info(f"Score: {score} with parameters {chosen_params}.")
-        logger.info(f"Scores so far: {'['+', '.join([f'{s}' for s in scores])+']'}")
+        logger.info(f"Scores so far: {'['+', '.join([f'{s[0]}' for s in score_data if s[2]])+']'}")
         logger.info(f"Best score so far: {best_score}")
         logger.info(f'{"="*len(f"===== Trial {trial.number+1} / {num_trials} =====")}\n\n')
->>>>>>> 9a70c7c4
 
     def _select_and_insert_instructions_and_demos(
         self,
@@ -760,18 +742,10 @@
             logger.info(f"{GREEN}New best full eval score!{ENDC} Score: {full_eval_score}")
             best_score = full_eval_score
             best_program = highest_mean_program.deepcopy()
-<<<<<<< HEAD
         trajectory = "[" + ", ".join([f"{s[0]}" for s in score_data if s[2]]) + "]"
-        print(f"Full eval scores so far: {trajectory}")
-        print(f"Best full score so far: {best_score}")
-        print(len(f"===== Full Eval {len(fully_evaled_param_combos)+1} =====") * "=")
-        print("\n")
-=======
-        trajectory = "[" + ", ".join([f"{s}" for s in full_eval_scores]) + "]"
         logger.info(f"Full eval scores so far: {trajectory}")
         logger.info(f"Best full score so far: {best_score}")
         logger.info(len(f"===== Full Eval {len(fully_evaled_param_combos)+1} =====") * "=")
         logger.info("\n")
->>>>>>> 9a70c7c4
 
         return best_score, best_program, total_eval_calls