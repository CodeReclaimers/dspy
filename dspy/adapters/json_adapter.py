import ast
import json
import enum
import inspect
import litellm
import pydantic
import textwrap
import json_repair


from pydantic import TypeAdapter
from pydantic.fields import FieldInfo
from typing import Any, Dict, KeysView, List, Literal, NamedTuple, get_args, get_origin

from dspy.adapters.base import Adapter
from ..signatures.signature import SignatureMeta
from ..signatures.utils import get_dspy_field_type

class FieldInfoWithName(NamedTuple):
    name: str
    info: FieldInfo

class JsonAdapter(Adapter):
    def __init__(self):
        pass

    def __call__(self, lm, lm_kwargs, signature, demos, inputs, _parse_values=True):
        inputs = self.format(signature, demos, inputs)
        inputs = dict(prompt=inputs) if isinstance(inputs, str) else dict(messages=inputs)
        
        
        try:
            provider = lm.model.split('/', 1)[0] or "openai"
            if 'response_format' in litellm.get_supported_openai_params(model=lm.model, custom_llm_provider=provider):
                outputs = lm(**inputs, **lm_kwargs, response_format={ "type": "json_object" })
            else:
                outputs = lm(**inputs, **lm_kwargs)

        except litellm.UnsupportedParamsError:
            outputs = lm(**inputs, **lm_kwargs)

        values = []

        for output in outputs:
            value = self.parse(signature, output, _parse_values=_parse_values)
            assert set(value.keys()) == set(signature.output_fields.keys()), f"Expected {signature.output_fields.keys()} but got {value.keys()}"
            values.append(value)
        
        return values


    def format(self, signature, demos, inputs):
        messages = []

        # Extract demos where some of the output_fields are not filled in.
        incomplete_demos = [demo for demo in demos if not all(k in demo for k in signature.fields)]
        complete_demos = [demo for demo in demos if demo not in incomplete_demos]
        incomplete_demos = [
            demo
            for demo in incomplete_demos
            if any(k in demo for k in signature.input_fields) and any(k in demo for k in signature.output_fields)
        ]

        demos = incomplete_demos + complete_demos

        messages.append({"role": "system", "content": prepare_instructions(signature)})

        for demo in demos:
            messages.append(format_turn(signature, demo, role="user", incomplete=demo in incomplete_demos))
            messages.append(format_turn(signature, demo, role="assistant", incomplete=demo in incomplete_demos))

        messages.append(format_turn(signature, inputs, role="user"))
        
        return messages

    def parse(self, signature, completion, _parse_values=True):
        fields = json_repair.loads(completion)
        fields = {k: v for k, v in fields.items() if k in signature.output_fields}

        # attempt to cast each value to type signature.output_fields[k].annotation
        for k, v in fields.items():
            if k in signature.output_fields:
                fields[k] = parse_value(v, signature.output_fields[k].annotation)

        if fields.keys() != signature.output_fields.keys():
            raise ValueError(f"Expected {signature.output_fields.keys()} but got {fields.keys()}")

        return fields

    def format_turn(self, signature, values, role, incomplete=False):
        return format_turn(signature, values, role, incomplete)
    
<<<<<<< HEAD
    def format_fields(self, signature, values, role):
=======
    def format_fields(self, signature, values):
>>>>>>> 803dff03
        fields_with_values = {
            FieldInfoWithName(name=field_name, info=field_info): values.get(
                field_name, "Not supplied for this particular example."
            )
            for field_name, field_info in signature.fields.items()
            if field_name in values
        }

<<<<<<< HEAD
        return format_fields(role=role, fields_with_values=fields_with_values)
=======
        return format_fields(role='user', fields_with_values=fields_with_values)
>>>>>>> 803dff03

        

def parse_value(value, annotation):
    if annotation is str:
        return str(value)
    
    parsed_value = value

    if isinstance(annotation, enum.EnumMeta):
        parsed_value = annotation[value]
    elif isinstance(value, str):
        try:
            parsed_value = json.loads(value)
        except json.JSONDecodeError:
            try:
                parsed_value = ast.literal_eval(value)
            except (ValueError, SyntaxError):
                parsed_value = value
    
    return TypeAdapter(annotation).validate_python(parsed_value)


def format_blob(blob):
    if "\n" not in blob and "«" not in blob and "»" not in blob:
        return f"«{blob}»"

    modified_blob = blob.replace("\n", "\n    ")
    return f"«««\n    {modified_blob}\n»»»"


def format_input_list_field_value(value: List[Any]) -> str:
    """
    Formats the value of an input field of type List[Any].

    Args:
      value: The value of the list-type input field.
    Returns:
      A string representation of the input field's list value.
    """
    if len(value) == 0:
        return "N/A"
    if len(value) == 1:
        return format_blob(value[0])

    return "\n".join([f"[{idx+1}] {format_blob(txt)}" for idx, txt in enumerate(value)])


def _serialize_for_json(value):
    if isinstance(value, pydantic.BaseModel):
        return value.model_dump()
    elif isinstance(value, list):
        return [_serialize_for_json(item) for item in value]
    elif isinstance(value, dict):
        return {key: _serialize_for_json(val) for key, val in value.items()}
    else:
        return value

def _format_field_value(field_info: FieldInfo, value: Any) -> str:
    """
    Formats the value of the specified field according to the field's DSPy type (input or output),
    annotation (e.g. str, int, etc.), and the type of the value itself.

    Args:
      field_info: Information about the field, including its DSPy field type and annotation.
      value: The value of the field.
    Returns:
      The formatted value of the field, represented as a string.
    """

    if isinstance(value, list) and field_info.annotation is str:
        # If the field has no special type requirements, format it as a nice numbere list for the LM.
        return format_input_list_field_value(value)
    elif isinstance(value, pydantic.BaseModel) or isinstance(value, dict) or isinstance(value, list):
        return json.dumps(_serialize_for_json(value))
    else:
        return str(value)



def format_fields(role: str, fields_with_values: Dict[FieldInfoWithName, Any]) -> str:
    """
    Formats the values of the specified fields according to the field's DSPy type (input or output),
    annotation (e.g. str, int, etc.), and the type of the value itself. Joins the formatted values
    into a single string, which is is a multiline string if there are multiple fields.

    Args:
      fields_with_values: A dictionary mapping information about a field to its corresponding
                          value.
    Returns:
      The joined formatted values of the fields, represented as a string.
    """

    if role == "assistant":
        d = fields_with_values.items()
        d = {k.name: _serialize_for_json(v) for k, v in d}

        return json.dumps(_serialize_for_json(d), indent=2)

    output = []
    for field, field_value in fields_with_values.items():
        formatted_field_value = _format_field_value(field_info=field.info, value=field_value)
        output.append(f"[[ ## {field.name} ## ]]\n{formatted_field_value}")

    return "\n\n".join(output).strip()


def format_turn(signature: SignatureMeta, values: Dict[str, Any], role, incomplete=False) -> Dict[str, str]:
    """
    Constructs a new message ("turn") to append to a chat thread. The message is carefully formatted
    so that it can instruct an LLM to generate responses conforming to the specified DSPy signature.

    Args:
      signature: The DSPy signature to which future LLM responses should conform.
      values: A dictionary mapping field names (from the DSPy signature) to corresponding values
              that should be included in the message.
      role: The role of the message, which can be either "user" or "assistant".
      incomplete: If True, indicates that output field values are present in the set of specified
                  ``values``. If False, indicates that ``values`` only contains input field values.
    Returns:
      A chat message that can be appended to a chat thread. The message contains two string fields:
      ``role`` ("user" or "assistant") and ``content`` (the message text).
    """
    content = []

    if role == "user":
        fields: Dict[str, FieldInfo] = signature.input_fields
        if incomplete:
            content.append("This is an example of the task, though some input or output fields are not supplied.")
    else:
        fields: Dict[str, FieldInfo] = signature.output_fields

    if not incomplete:
        field_names: KeysView = fields.keys()
        if not set(values).issuperset(set(field_names)):
            raise ValueError(f"Expected {field_names} but got {values.keys()}")

    formatted_fields = format_fields(
        role=role,
        fields_with_values={
            FieldInfoWithName(name=field_name, info=field_info): values.get(
                field_name, "Not supplied for this particular example."
            )
            for field_name, field_info in fields.items()
        }
    )
    content.append(formatted_fields)

    if role == "user":
        def type_info(v):
            return f" (must be formatted as a valid Python {get_annotation_name(v.annotation)})" \
                if v.annotation is not str else ""
        
        # TODO: Consider if not incomplete:
        content.append(
            "Respond with a JSON object in the following order of fields: "
            + ", then ".join(f"`{f}`{type_info(v)}" for f, v in signature.output_fields.items())
            + "."
        )

    return {"role": role, "content": "\n\n".join(content).strip()}


def get_annotation_name(annotation):
    origin = get_origin(annotation)
    args = get_args(annotation)
    if origin is None:
        if hasattr(annotation, "__name__"):
            return annotation.__name__
        else:
            return str(annotation)
    else:
        args_str = ", ".join(get_annotation_name(arg) for arg in args)
        return f"{get_annotation_name(origin)}[{args_str}]"


def enumerate_fields(fields):
    parts = []
    for idx, (k, v) in enumerate(fields.items()):
        parts.append(f"{idx+1}. `{k}`")
        parts[-1] += f" ({get_annotation_name(v.annotation)})"
        parts[-1] += f": {v.json_schema_extra['desc']}" if v.json_schema_extra["desc"] != f"${{{k}}}" else ""

    return "\n".join(parts).strip()


def prepare_instructions(signature: SignatureMeta):
    parts = []
    parts.append("Your input fields are:\n" + enumerate_fields(signature.input_fields))
    parts.append("Your output fields are:\n" + enumerate_fields(signature.output_fields))
    parts.append("All interactions will be structured in the following way, with the appropriate values filled in.")

    def field_metadata(field_name, field_info):
        type_ = field_info.annotation

        if get_dspy_field_type(field_info) == 'input' or type_ is str:
            desc = ""
        elif type_ is bool:
            desc = "must be True or False"
        elif type_ in (int, float):
            desc = f"must be a single {type_.__name__} value"
        elif inspect.isclass(type_) and issubclass(type_, enum.Enum):
            desc= f"must be one of: {'; '.join(type_.__members__)}"
        elif hasattr(type_, '__origin__') and type_.__origin__ is Literal:
            desc = f"must be one of: {'; '.join([str(x) for x in type_.__args__])}"
        else:
            desc = "must be pareseable according to the following JSON schema: "
            desc += json.dumps(pydantic.TypeAdapter(type_).json_schema())

        desc = (" " * 8) + f"# note: the value you produce {desc}" if desc else ""
        return f"{{{field_name}}}{desc}"

    def format_signature_fields_for_instructions(role, fields: Dict[str, FieldInfo]):
        return format_fields(
            role=role,
            fields_with_values={
                FieldInfoWithName(name=field_name, info=field_info): field_metadata(field_name, field_info)
                for field_name, field_info in fields.items()
            }
        )
    
    parts.append("Inputs will have the following structure:")
    parts.append(format_signature_fields_for_instructions('user', signature.input_fields))
    parts.append("Outputs will be a JSON object with the following fields.")
    parts.append(format_signature_fields_for_instructions('assistant', signature.output_fields))
    # parts.append(format_fields({BuiltInCompletedOutputFieldInfo: ""}))

    instructions = textwrap.dedent(signature.instructions)
    objective = ("\n" + " " * 8).join([""] + instructions.splitlines())
    parts.append(f"In adhering to this structure, your objective is: {objective}")

    # parts.append("You will receive some input fields in each interaction. " +
    #              "Respond only with the corresponding output fields, starting with the field " +
    #              ", then ".join(f"`{f}`" for f in signature.output_fields) +
    #              ", and then ending with the marker for `completed`.")

    return "\n\n".join(parts).strip()<|MERGE_RESOLUTION|>--- conflicted
+++ resolved
@@ -90,11 +90,7 @@
     def format_turn(self, signature, values, role, incomplete=False):
         return format_turn(signature, values, role, incomplete)
     
-<<<<<<< HEAD
     def format_fields(self, signature, values, role):
-=======
-    def format_fields(self, signature, values):
->>>>>>> 803dff03
         fields_with_values = {
             FieldInfoWithName(name=field_name, info=field_info): values.get(
                 field_name, "Not supplied for this particular example."
@@ -103,12 +99,7 @@
             if field_name in values
         }
 
-<<<<<<< HEAD
         return format_fields(role=role, fields_with_values=fields_with_values)
-=======
-        return format_fields(role='user', fields_with_values=fields_with_values)
->>>>>>> 803dff03
-
         
 
 def parse_value(value, annotation):
