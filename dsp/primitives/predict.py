--- conflicted
+++ resolved
@@ -64,7 +64,9 @@
     if not generator:
         raise UnsetBackendError("No backend configured.")
 
-    def extend_generation(completion: Example, field_names: list[str], stage:str, max_depth: int, original_example:Example):
+    def extend_generation(
+        completion: Example, field_names: list[str], stage: str, max_depth: int, original_example: Example
+    ):
         """If the required fields are not present in the completion, extend the generation."""
         assert max_depth > 0, "Max depth exceeded - failed to complete in one pass - increase max_tokens"
         # remove content of last field to avoid half-completed content
@@ -72,16 +74,17 @@
             completion.pop(field_name, None)
 
         # Recurse with greedy decoding and a shorter length.
-        max_tokens = (kwargs.get("max_tokens") or 
-                    kwargs.get("max_output_tokens") or
-                    dsp.settings.lm.kwargs.get("max_tokens") or 
-                    dsp.settings.lm.kwargs.get('max_output_tokens'))
-
+        max_tokens = (
+            kwargs.get("max_tokens")
+            or kwargs.get("max_output_tokens")
+            or dsp.settings.lm.kwargs.get("max_tokens")
+            or dsp.settings.lm.kwargs.get("max_output_tokens")
+        )
 
         if max_tokens is None:
             raise ValueError("Required 'max_tokens' or 'max_output_tokens' not specified in settings.")
         max_tokens = min(max(75, max_tokens // 2), max_tokens)
-        keys = list(kwargs.keys()) + list(dsp.settings.lm.kwargs.keys()) 
+        keys = list(kwargs.keys()) + list(dsp.settings.lm.kwargs.keys())
         max_tokens_key = "max_tokens" if "max_tokens" in keys else "max_output_tokens"
         new_kwargs = {
             **kwargs,
@@ -97,7 +100,6 @@
             original_example=original_example,
         )
         return finished_completion.data[0]
-        
 
     def do_generate(
         example: Example,
@@ -121,48 +123,6 @@
         # Find the completions that are unfinished.
         field_names: list[str] = [field.input_variable for field in template.fields]
 
-<<<<<<< HEAD
-        last_field_idx = 0
-        for field_idx, key in enumerate(field_names):
-            completions_ = [c for c in completions if c.get(key, None) is not None]
-
-            # Filter out completions that are missing fields that are present in at least one completion.
-            if len(completions_):
-                completions = completions_
-                last_field_idx = field_idx + 1
-
-        # If none of the completions is completed (i.e., none has the final field set).
-        if last_field_idx < len(field_names):
-            # Pick the first completion that has gone farthest.
-            completion = completions[0]
-            completion[field_names[last_field_idx]] = ""
-
-            # Recurse with greedy decoding and a shorter length.
-            max_tokens = (kwargs.get("max_tokens") or
-                        kwargs.get("max_output_tokens") or
-                        dsp.settings.lm.kwargs.get("max_tokens") or
-                        dsp.settings.lm.kwargs.get('max_output_tokens'))
-
-
-            if max_tokens is None:
-                raise ValueError("Required 'max_tokens' or 'max_output_tokens' not specified in settings.")
-            max_tokens = min(max(75, max_tokens // 2), max_tokens)
-            keys = list(kwargs.keys()) + list(dsp.settings.lm.kwargs.keys())
-            max_tokens_key = "max_tokens" if "max_tokens" in keys else "max_output_tokens"
-            new_kwargs = {
-                **kwargs,
-                max_tokens_key: max_tokens,
-                "n": 1,
-                "temperature": 0.0,
-            }
-
-            assert max_depth > 0
-            return generate(template, **new_kwargs)(
-                completion,
-                stage=stage,
-                max_depth=max_depth - 1,
-                original_example=original_example,
-=======
         finished_completions = []
         for completion in completions:
             if all((completion.get(key, "") != "") for key in field_names):
@@ -170,7 +130,6 @@
                 continue
             finished_completions.append(
                 extend_generation(completion, field_names, stage, max_depth, original_example),
->>>>>>> 61fd5ccd
             )
 
         completions = Completions(finished_completions, template=template)
@@ -202,6 +161,7 @@
 
     return do_generate
 
+
 def get_all_fields_following_missing_field(completion: Example, field_names: list[str]) -> list[str]:
     """Returns every field following the first missing field"""
     for i, field_name in enumerate(field_names):
