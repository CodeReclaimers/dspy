<<<<<<< HEAD
import logging

# Configure logging
logging.basicConfig(
    level=logging.INFO,
    format="%(message)s",
    handlers=[logging.FileHandler("openai_usage.log")],
)

=======
>>>>>>> 696f2d2e
import functools
import json
import logging
from typing import Any, Literal, Optional, cast

import backoff
import openai

import dsp
from dsp.modules.cache_utils import CacheMemory, NotebookCacheMemory, cache_turn_on
from dsp.modules.lm import LM

try:
    OPENAI_LEGACY = int(openai.version.__version__[0]) == 0
except Exception:
    OPENAI_LEGACY = True

try:
    import openai.error
    from openai.openai_object import OpenAIObject

<<<<<<< HEAD
    ERRORS = (openai.error.RateLimitError,)
=======
    ERRORS = (
        openai.error.RateLimitError,
    )
>>>>>>> 696f2d2e
except Exception:
    ERRORS = (openai.RateLimitError,)
    OpenAIObject = dict


def backoff_hdlr(details):
    """Handler from https://pypi.org/project/backoff/"""
    print(
        "Backing off {wait:0.1f} seconds after {tries} tries "
        "calling function {target} with kwargs "
        "{kwargs}".format(**details),
    )


class GPT3(LM):
    """Wrapper around OpenAI's GPT API.

    Args:
        model (str, optional): OpenAI supported LLM model to use. Defaults to "text-davinci-002".
        api_key (Optional[str], optional): API provider Authentication token. use Defaults to None.
        api_provider (Literal["openai"], optional): The API provider to use. Defaults to "openai".
        model_type (Literal["chat", "text"], optional): The type of model that was specified. Mainly to decide the optimal prompting strategy. Defaults to "text".
        **kwargs: Additional arguments to pass to the API provider.
    """

    def __init__(
        self,
        model: str = "gpt-3.5-turbo-instruct",
        api_key: Optional[str] = None,
        api_provider: Literal["openai"] = "openai",
        api_base: Optional[str] = None,
        model_type: Literal["chat", "text"] = None,
        system_prompt: Optional[str] = None,
        **kwargs,
    ):
        super().__init__(model)
        self.provider = "openai"
        openai.api_type = api_provider

        self.system_prompt = system_prompt

        assert (
            api_provider != "azure"
        ), "Azure functionality with base OpenAI has been deprecated, please use dspy.AzureOpenAI instead."

        default_model_type = (
            "chat"
            if ("gpt-3.5" in model or "turbo" in model or "gpt-4" in model) and ("instruct" not in model)
            else "text"
        )
        self.model_type = model_type if model_type else default_model_type

        if api_key:
            openai.api_key = api_key

        if api_base:
            if OPENAI_LEGACY:
                openai.api_base = api_base
            else:
                openai.base_url = api_base

        self.kwargs = {
            "temperature": 0.0,
            "max_tokens": 150,
            "top_p": 1,
            "frequency_penalty": 0,
            "presence_penalty": 0,
            "n": 1,
            **kwargs,
        }  # TODO: add kwargs above for </s>

        self.kwargs["model"] = model
        self.history: list[dict[str, Any]] = []

    def _openai_client(self):
        return openai

    def log_usage(self, response):
        """Log the total tokens from the OpenAI API response."""
        usage_data = response.get("usage")
        if usage_data:
            total_tokens = usage_data.get("total_tokens")
            logging.info(f"{total_tokens}")

    def basic_request(self, prompt: str, **kwargs):
        raw_kwargs = kwargs

        kwargs = {**self.kwargs, **kwargs}
        if self.model_type == "chat":
            # caching mechanism requires hashable kwargs
            messages = [{"role": "user", "content": prompt}]
            if self.system_prompt:
                messages.insert(0, {"role": "system", "content": self.system_prompt})
            kwargs["messages"] = messages
            kwargs = {"stringify_request": json.dumps(kwargs)}
            response = chat_request(**kwargs)

        else:
            kwargs["prompt"] = prompt
            response = completions_request(**kwargs)

        history = {
            "prompt": prompt,
            "response": response,
            "kwargs": kwargs,
            "raw_kwargs": raw_kwargs,
        }
        self.history.append(history)

        return response

    @backoff.on_exception(
        backoff.expo,
        ERRORS,
        max_time=1000,
        on_backoff=backoff_hdlr,
    )
    def request(self, prompt: str, **kwargs):
        """Handles retreival of GPT-3 completions whilst handling rate limiting and caching."""
        if "model_type" in kwargs:
            del kwargs["model_type"]

        return self.basic_request(prompt, **kwargs)

    def _get_choice_text(self, choice: dict[str, Any]) -> str:
        if self.model_type == "chat":
            return choice["message"]["content"]
        return choice["text"]

    def __call__(
        self,
        prompt: str,
        only_completed: bool = True,
        return_sorted: bool = False,
        **kwargs,
    ) -> list[str]:
        """Retrieves completions from GPT-3.

        Args:
            prompt (str): prompt to send to GPT-3
            only_completed (bool, optional): return only completed responses and ignores completion due to length. Defaults to True.
            return_sorted (bool, optional): sort the completion choices using the returned probabilities. Defaults to False.

        Returns:
            list[dict[str, Any]]: list of completion choices
        """

        assert only_completed, "for now"
        assert return_sorted is False, "for now"

        # if kwargs.get("n", 1) > 1:
        #     if self.model_type == "chat":
        #         kwargs = {**kwargs}
        #     else:
        #         kwargs = {**kwargs, "logprobs": 5}

        response = self.request(prompt, **kwargs)

        if dsp.settings.log_openai_usage:
            self.log_usage(response)

        choices = response["choices"]

        completed_choices = [c for c in choices if c["finish_reason"] != "length"]

        if only_completed and len(completed_choices):
            choices = completed_choices

        completions = [self._get_choice_text(c) for c in choices]
        if return_sorted and kwargs.get("n", 1) > 1:
            scored_completions = []

            for c in choices:
                tokens, logprobs = (
                    c["logprobs"]["tokens"],
                    c["logprobs"]["token_logprobs"],
                )

                if "<|endoftext|>" in tokens:
                    index = tokens.index("<|endoftext|>") + 1
                    tokens, logprobs = tokens[:index], logprobs[:index]

                avglog = sum(logprobs) / len(logprobs)
                scored_completions.append((avglog, self._get_choice_text(c)))

            scored_completions = sorted(scored_completions, reverse=True)
            completions = [c for _, c in scored_completions]

        return completions


@CacheMemory.cache
def cached_gpt3_request_v2(**kwargs):
    return openai.Completion.create(**kwargs)


@functools.lru_cache(maxsize=None if cache_turn_on else 0)
@NotebookCacheMemory.cache
def cached_gpt3_request_v2_wrapped(**kwargs):
    return cached_gpt3_request_v2(**kwargs)


@CacheMemory.cache
def _cached_gpt3_turbo_request_v2(**kwargs) -> OpenAIObject:
    if "stringify_request" in kwargs:
        kwargs = json.loads(kwargs["stringify_request"])
    return cast(OpenAIObject, openai.ChatCompletion.create(**kwargs))


@functools.lru_cache(maxsize=None if cache_turn_on else 0)
@NotebookCacheMemory.cache
def _cached_gpt3_turbo_request_v2_wrapped(**kwargs) -> OpenAIObject:
    return _cached_gpt3_turbo_request_v2(**kwargs)


@CacheMemory.cache
def v1_cached_gpt3_request_v2(**kwargs):
    return openai.completions.create(**kwargs)


@functools.lru_cache(maxsize=None if cache_turn_on else 0)
@NotebookCacheMemory.cache
def v1_cached_gpt3_request_v2_wrapped(**kwargs):
    return v1_cached_gpt3_request_v2(**kwargs)


@CacheMemory.cache
def v1_cached_gpt3_turbo_request_v2(**kwargs):
    if "stringify_request" in kwargs:
        kwargs = json.loads(kwargs["stringify_request"])
    return openai.chat.completions.create(**kwargs)


@functools.lru_cache(maxsize=None if cache_turn_on else 0)
@NotebookCacheMemory.cache
def v1_cached_gpt3_turbo_request_v2_wrapped(**kwargs):
    return v1_cached_gpt3_turbo_request_v2(**kwargs)


def chat_request(**kwargs):
    if OPENAI_LEGACY:
        return _cached_gpt3_turbo_request_v2_wrapped(**kwargs)

    return v1_cached_gpt3_turbo_request_v2_wrapped(**kwargs).model_dump()


def completions_request(**kwargs):
    if OPENAI_LEGACY:
        return cached_gpt3_request_v2_wrapped(**kwargs)

    return v1_cached_gpt3_request_v2_wrapped(**kwargs).model_dump()<|MERGE_RESOLUTION|>--- conflicted
+++ resolved
@@ -1,15 +1,3 @@
-<<<<<<< HEAD
-import logging
-
-# Configure logging
-logging.basicConfig(
-    level=logging.INFO,
-    format="%(message)s",
-    handlers=[logging.FileHandler("openai_usage.log")],
-)
-
-=======
->>>>>>> 696f2d2e
 import functools
 import json
 import logging
@@ -31,13 +19,7 @@
     import openai.error
     from openai.openai_object import OpenAIObject
 
-<<<<<<< HEAD
     ERRORS = (openai.error.RateLimitError,)
-=======
-    ERRORS = (
-        openai.error.RateLimitError,
-    )
->>>>>>> 696f2d2e
 except Exception:
     ERRORS = (openai.RateLimitError,)
     OpenAIObject = dict
