import pytest
from unittest.mock import Mock, patch
import numpy as np

from dspy.clients.embedding import Embedder


# Mock response format similar to litellm's embedding response.
class MockEmbeddingResponse:
    def __init__(self, embeddings):
        self.data = [{"embedding": emb} for emb in embeddings]
        self.usage = {"prompt_tokens": 0, "completion_tokens": 0, "total_tokens": 0}
        self.model = "mock_model"
        self.object = "list"


def test_litellm_embedding():
    model = "text-embedding-ada-002"
    inputs = ["hello", "world"]
    mock_embeddings = [
        [0.1, 0.2, 0.3],  # embedding for "hello"
        [0.4, 0.5, 0.6],  # embedding for "world"
    ]

    with patch("litellm.embedding") as mock_litellm:
        # Configure mock to return proper response format.
        mock_litellm.return_value = MockEmbeddingResponse(mock_embeddings)

        # Create embedding instance and call it.
<<<<<<< HEAD
        embedding = Embedding(embedding_model=model)
=======
        embedding = Embedder(model)
>>>>>>> 6085098c
        result = embedding(inputs)

        # Verify litellm was called with correct parameters.
        mock_litellm.assert_called_once_with(model=model, input=inputs, caching=True)

        assert len(result) == len(inputs)
        np.testing.assert_allclose(result, mock_embeddings)


def test_callable_embedding():
    inputs = ["hello", "world", "test"]

    expected_embeddings = [
        [0.1, 0.2, 0.3],  # embedding for "hello"
        [0.4, 0.5, 0.6],  # embedding for "world"
        [0.7, 0.8, 0.9],  # embedding for "test"
    ]

    def mock_embedding_fn(texts):
        # Simple callable that returns random embeddings.
        return expected_embeddings

    # Create embedding instance with callable
<<<<<<< HEAD
    embedding = Embedding(embedding_model=mock_embedding_fn)
=======
    embedding = Embedder(mock_embedding_fn)
>>>>>>> 6085098c
    result = embedding(inputs)

    np.testing.assert_allclose(result, expected_embeddings)


def test_invalid_model_type():
<<<<<<< HEAD
    # Test that invalid model type raises ExceptionError from LiteLLM (default embedding_function)
    with pytest.raises(Exception) as exc_info:
        embedding = Embedding(embedding_model=123)
=======
    # Test that invalid model type raises ValueError
    with pytest.raises(ValueError):
        embedding = Embedder(123)  # Invalid model type
>>>>>>> 6085098c
        embedding(["test"])<|MERGE_RESOLUTION|>--- conflicted
+++ resolved
@@ -27,11 +27,7 @@
         mock_litellm.return_value = MockEmbeddingResponse(mock_embeddings)
 
         # Create embedding instance and call it.
-<<<<<<< HEAD
-        embedding = Embedding(embedding_model=model)
-=======
         embedding = Embedder(model)
->>>>>>> 6085098c
         result = embedding(inputs)
 
         # Verify litellm was called with correct parameters.
@@ -55,24 +51,14 @@
         return expected_embeddings
 
     # Create embedding instance with callable
-<<<<<<< HEAD
-    embedding = Embedding(embedding_model=mock_embedding_fn)
-=======
     embedding = Embedder(mock_embedding_fn)
->>>>>>> 6085098c
     result = embedding(inputs)
 
     np.testing.assert_allclose(result, expected_embeddings)
 
 
 def test_invalid_model_type():
-<<<<<<< HEAD
-    # Test that invalid model type raises ExceptionError from LiteLLM (default embedding_function)
-    with pytest.raises(Exception) as exc_info:
-        embedding = Embedding(embedding_model=123)
-=======
     # Test that invalid model type raises ValueError
     with pytest.raises(ValueError):
         embedding = Embedder(123)  # Invalid model type
->>>>>>> 6085098c
         embedding(["test"])