--- conflicted
+++ resolved
@@ -225,12 +225,7 @@
     )
     assert not messages_contain_image_url_pattern(lm.history[-1]["messages"])
 
-<<<<<<< HEAD
 def test_predictor_save_load(sample_url, sample_pil_image):
-=======
-
-def test_predictor_save_load(tmp_path, sample_url, sample_pil_image):
->>>>>>> 6085098c
     signature = "image: dspy.Image -> caption: str"
     examples = [
         dspy.Example(image=dspy.Image.from_url(sample_url), caption="Example 1"),
@@ -242,7 +237,6 @@
     dspy.settings.configure(lm=lm)
 
     predictor = dspy.Predict(signature)
-<<<<<<< HEAD
     optimizer = dspy.teleprompt.LabeledFewShot(k=1)
     compiled_predictor = optimizer.compile(student=predictor, trainset=examples, sample=False)
     print(compiled_predictor.demos)
@@ -381,16 +375,4 @@
 # Tests to write:
 # complex image types
 # Return "None" when dspy.Image is missing for the input, similarly to str input fields
-# JSON adapter
-=======
-    optimizer = dspy.teleprompt.LabeledFewShot()
-    compiled_predictor = optimizer.compile(student=predictor, trainset=examples[:1])
-
-    path = tmp_path / "model.json"
-
-    compiled_predictor.save(path)
-    loaded_predictor = dspy.Predict(signature)
-    loaded_predictor.load(path)
-
-    assert isinstance(loaded_predictor.demos[0]["image"], dspy.Image)
->>>>>>> 6085098c
+# JSON adapter