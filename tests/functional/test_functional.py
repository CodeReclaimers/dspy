--- conflicted
+++ resolved
@@ -1,37 +1,18 @@
 import datetime
 import textwrap
+from typing import Annotated, Generic, List, Literal, TypeVar
+
 import pydantic
-<<<<<<< HEAD
-from pydantic import AfterValidator, Field, BaseModel, field_validator
-=======
-from pydantic import AfterValidator, Field, BaseModel, field_validator, model_validator
->>>>>>> 696f2d2e
-from typing import Annotated, Generic, Literal, TypeVar
-from typing import List
-
 import pytest
+from pydantic import AfterValidator, BaseModel, Field, field_validator, model_validator
 
 import dspy
-<<<<<<< HEAD
-from dspy.functional import (
-    predictor,
-    cot,
-    FunctionalModule,
-    TypedPredictor,
-    TypedChainOfThought,
-)
-=======
-from dspy.functional import predictor, cot, FunctionalModule, TypedPredictor, TypedChainOfThought
->>>>>>> 696f2d2e
+from dspy.functional import FunctionalModule, TypedChainOfThought, TypedPredictor, cot, predictor
 from dspy.predict.predict import Predict
 from dspy.primitives.example import Example
 from dspy.teleprompt.bootstrap import BootstrapFewShot
 from dspy.teleprompt.vanilla import LabeledFewShot
-<<<<<<< HEAD
 from dspy.utils import DummyBackend, DummyLM
-=======
-from dspy.utils.dummies import DummyLM
->>>>>>> 696f2d2e
 
 
 def test_simple():
@@ -73,7 +54,7 @@
         question = hard_questions(topics=["Physics", "Music"])
         lm.inspect_history(n=2)
 
-        assert question == expected
+    assert question == expected
 
 
 def test_list_output():
@@ -200,16 +181,10 @@
         ]
     )
 
-<<<<<<< HEAD
     with dspy.settings.context(lm=lm, backend=None):
         qa = QA()
         assert isinstance(qa, FunctionalModule)
         assert isinstance(qa.answer, dspy.Module)
-=======
-    qa = QA()
-    assert isinstance(qa, FunctionalModule)
-    assert isinstance(qa.answer, dspy.Module)
->>>>>>> 696f2d2e
 
         question, answer = qa(topic="Physics")
 
@@ -351,7 +326,6 @@
     teacher = SimpleModule()
     assert student.output.predictor.signature.equals(teacher.output.predictor.signature)
 
-<<<<<<< HEAD
     backend = DummyBackend(answers=[["blue"], ["blue"], ["Ring-ding-ding-ding-dingeringeding!"]])
     with dspy.settings.context(backend=backend, cache=False, lm=None):
         bootstrap = BootstrapFewShot(metric=simple_metric, max_bootstrapped_demos=1, max_labeled_demos=1)
@@ -363,34 +337,6 @@
         assert len(demos) == 1
         assert demos[0].input == trainset[0].input
         assert demos[0].output == trainset[0].output
-=======
-    lm = DummyLM(["blue", "Ring-ding-ding-ding-dingeringeding!"], follow_examples=True)
-    dspy.settings.configure(lm=lm, trace=[])
-
-    bootstrap = BootstrapFewShot(metric=simple_metric, max_bootstrapped_demos=1, max_labeled_demos=1)
-    compiled_student = bootstrap.compile(student, teacher=teacher, trainset=trainset)
-
-    lm.inspect_history(n=2)
-
-    # Check that the compiled student has the correct demos
-    _, predict = next(compiled_student.named_sub_modules(Predict, skip_compiled=False))
-    demos = predict.demos
-    assert len(demos) == 1
-    assert demos[0].input == trainset[0].input
-    assert demos[0].output == trainset[0].output
-
-    # Test the compiled student's prediction.
-    # We are using a DummyLM with follow_examples=True, which means that
-    # even though it would normally reply with "Ring-ding-ding-ding-dingeringeding!"
-    # on the second output, if it seems an example that perfectly matches the
-    # prompt, it will use that instead. That is why we expect "blue" here.
-    prediction = compiled_student(input=trainset[0].input)
-    assert prediction == trainset[0].output
-
-    assert lm.get_convo(-1) == textwrap.dedent(
-        """\
-        Given the fields `input`, produce the fields `output`.
->>>>>>> 696f2d2e
 
         # Test the compiled student's prediction.
         prediction = compiled_student(input=trainset[0].input)
@@ -403,17 +349,12 @@
                     """\
             Given the fields `input`, produce the fields `output`.
 
-<<<<<<< HEAD
-            ---
-=======
-        Input: ${input}
-        Output: ${output}
->>>>>>> 696f2d2e
+            ---
 
             Follow the following format.
 
             Input: ${input}
-            
+
             Output: ${output}
 
             ---
@@ -444,7 +385,7 @@
 
     email = textwrap.dedent(
         """\
-        We're excited to welcome you aboard your upcoming flight from 
+        We're excited to welcome you aboard your upcoming flight from
         John F. Kennedy International Airport (JFK) to Los Angeles International Airport (LAX)
         on December 25, 2022. Here's everything you need to know before you take off: ...
     """
@@ -478,7 +419,7 @@
 
     email = textwrap.dedent(
         """\
-        We're excited to welcome you aboard your upcoming flight from 
+        We're excited to welcome you aboard your upcoming flight from
         John F. Kennedy International Airport (JFK) to Los Angeles International Airport (LAX)
         on December 25, 2022. Here's everything you need to know before you take off: ...
     """
@@ -565,7 +506,6 @@
         ]
     )
 
-<<<<<<< HEAD
     with dspy.settings.context(lm=lm, backend=None):
         assert flight_information(email="Some email") == TravelInformation(
             origin="JFK", destination="LAX", date=datetime.date(2022, 12, 25)
@@ -577,14 +517,6 @@
             ---
 
             Follow the following format.
-=======
-    assert flight_information(email="Some email") == TravelInformation(
-        origin="JFK", destination="LAX", date=datetime.date(2022, 12, 25)
-    )
-    assert lm.get_convo(-1) == textwrap.dedent(
-        """\
-        Given the fields `email`, produce the fields `flight_information`.
->>>>>>> 696f2d2e
 
             Email: ${email}
 
@@ -592,25 +524,16 @@
 
             Past Error (2) in Flight Information: An error to avoid in the future
 
-<<<<<<< HEAD
             Flight Information: ${flight_information}. Respond with a single JSON object. JSON Schema: {"properties": {"origin": {"pattern": "^[A-Z]{3}$", "title": "Origin", "type": "string"}, "destination": {"pattern": "^[A-Z]{3}$", "title": "Destination", "type": "string"}, "date": {"format": "date", "title": "Date", "type": "string"}}, "required": ["origin", "destination", "date"], "title": "TravelInformation", "type": "object"}
 
             ---
 
             Email: Some email
-=======
-        Past Error in Flight Information: An error to avoid in the future
-
-        Past Error (2) in Flight Information: An error to avoid in the future
-
-        Flight Information: ${flight_information}. Respond with a single JSON object. JSON Schema: {"properties": {"origin": {"pattern": "^[A-Z]{3}$", "title": "Origin", "type": "string"}, "destination": {"pattern": "^[A-Z]{3}$", "title": "Destination", "type": "string"}, "date": {"format": "date", "title": "Date", "type": "string"}}, "required": ["origin", "destination", "date"], "title": "TravelInformation", "type": "object"}
->>>>>>> 696f2d2e
 
             Past Error in Flight Information: String should match pattern '^[A-Z]{3}$': origin (error type: string_pattern_mismatch)
 
             Past Error (2) in Flight Information: String should match pattern '^[A-Z]{3}$': destination (error type: string_pattern_mismatch)
 
-<<<<<<< HEAD
             Flight Information: {"origin": "JFK", "destination": "LAX", "date": "2022-12-25"}"""
         )
 
@@ -633,13 +556,6 @@
             ["{...}"],
             ['{"origin": "JFK", "destination": "LAX", "date": "2022-12-25"}'],
         ]
-=======
-        Past Error in Flight Information: String should match pattern '^[A-Z]{3}$': origin (error type: string_pattern_mismatch)
-
-        Past Error (2) in Flight Information: String should match pattern '^[A-Z]{3}$': destination (error type: string_pattern_mismatch)
-
-        Flight Information: {"origin": "JFK", "destination": "LAX", "date": "2022-12-25"}"""
->>>>>>> 696f2d2e
     )
 
     with dspy.settings.context(backend=backend, lm=None, cache=False):
@@ -704,16 +620,11 @@
         ]
         * 10
     )
-<<<<<<< HEAD
-=======
-    dspy.settings.configure(lm=lm)
->>>>>>> 696f2d2e
 
     with dspy.settings.context(lm=lm, backend=None):
         with pytest.raises(ValueError):
             get_user_details()
 
-<<<<<<< HEAD
         print(lm.get_convo(-1))
         assert lm.get_convo(-1) == textwrap.dedent(
             """\
@@ -1132,12 +1043,6 @@
             ---
 
             Follow the following format.
-=======
-    print(lm.get_convo(-1))
-    assert lm.get_convo(-1) == textwrap.dedent(
-        """\
-        Given the fields , produce the fields `get_user_details`.
->>>>>>> 696f2d2e
 
             Input: ${input}
             Thoughts: ${thoughts}
@@ -1145,380 +1050,15 @@
 
             ---
 
-<<<<<<< HEAD
             Input: What is the speed of light?
             Output: 3e8
-=======
-        Past Error in Get User Details: An error to avoid in the future
-        Past Error (2) in Get User Details: An error to avoid in the future
-        Get User Details: ${get_user_details}. Respond with a single JSON object. JSON Schema: {"properties": {"name": {"title": "Name", "type": "string"}, "age": {"title": "Age", "type": "integer"}}, "required": ["name", "age"], "title": "UserDetails", "type": "object"}
->>>>>>> 696f2d2e
-
-            ---
-
-<<<<<<< HEAD
+
+            ---
+
             Input: What is the capital of France?
             Thoughts: My thoughts
             Output: Paris"""
         )
-=======
-        Past Error in Get User Details: Value error, Name must be in uppercase.: name (error type: value_error)
-        Past Error (2) in Get User Details: Value error, Name must be in uppercase.: name (error type: value_error)
-        Get User Details: {"name": "lower case name", "age": 25}"""
-    )
-
-
-def test_annotated_field():
-    @predictor
-    def test(input: Annotated[str, Field(description="description")]) -> Annotated[float, Field(gt=0, lt=1)]:
-        pass
-
-    # First try 0, which fails, then try 0.5, which passes
-    lm = DummyLM(["0", "0.5"])
-    dspy.settings.configure(lm=lm)
-
-    output = test(input="input")
-
-    assert output == 0.5
-
-
-def test_multiple_outputs():
-    lm = DummyLM([str(i) for i in range(100)])
-    dspy.settings.configure(lm=lm)
-
-    test = TypedPredictor("input -> output")
-    output = test(input="input", config=dict(n=3)).completions.output
-    assert output == ["0", "1", "2"]
-
-
-def test_multiple_outputs_int():
-    lm = DummyLM([str(i) for i in range(100)])
-    dspy.settings.configure(lm=lm)
-
-    class TestSignature(dspy.Signature):
-        input: int = dspy.InputField()
-        output: int = dspy.OutputField()
-
-    test = TypedPredictor(TestSignature)
-
-    output = test(input=8, config=dict(n=3)).completions.output
-    assert output == [0, 1, 2]
-
-
-def test_multiple_outputs_int_cot():
-    # Note: Multiple outputs only work when the language model "speculatively" generates all the outputs in one go.
-    lm = DummyLM(
-        [
-            "thoughts 0\nOutput: 0\n",
-            "thoughts 1\nOutput: 1\n",
-            "thoughts 2\nOutput: 2\n",
-        ]
-    )
-    dspy.settings.configure(lm=lm)
-
-    test = TypedChainOfThought("input:str -> output:int")
-
-    output = test(input="8", config=dict(n=3)).completions.output
-    assert output == [0, 1, 2]
-
-
-def test_parse_type_string():
-    lm = DummyLM([str(i) for i in range(100)])
-    dspy.settings.configure(lm=lm)
-
-    test = TypedPredictor("input:int -> output:int")
-
-    output = test(input=8, config=dict(n=3)).completions.output
-    assert output == [0, 1, 2]
-
-
-def test_literal():
-    lm = DummyLM([f'{{"value": "{i}"}}' for i in range(100)])
-    dspy.settings.configure(lm=lm)
-
-    @predictor
-    def f() -> Literal["2", "3"]:
-        pass
-
-    assert f() == "2"
-
-
-def test_literal_int():
-    lm = DummyLM([f'{{"value": {i}}}' for i in range(100)])
-    dspy.settings.configure(lm=lm)
-
-    @predictor
-    def f() -> Literal[2, 3]:
-        pass
-
-    assert f() == 2
-
-
-def test_fields_on_base_signature():
-    class SimpleOutput(dspy.Signature):
-        output: float = dspy.OutputField(gt=0, lt=1)
-
-    lm = DummyLM(
-        [
-            "2.1",  # Bad output
-            "0.5",  # Good output
-        ]
-    )
-    dspy.settings.configure(lm=lm)
-
-    predictor = TypedPredictor(SimpleOutput)
-
-    assert predictor().output == 0.5
-
-
-def test_synthetic_data_gen():
-    class SyntheticFact(BaseModel):
-        fact: str = Field(..., description="a statement")
-        varacity: bool = Field(..., description="is the statement true or false")
-
-    class ExampleSignature(dspy.Signature):
-        """Generate an example of a synthetic fact."""
-
-        fact: SyntheticFact = dspy.OutputField()
-
-    lm = DummyLM(
-        [
-            '{"fact": "The sky is blue", "varacity": true}',
-            '{"fact": "The sky is green", "varacity": false}',
-            '{"fact": "The sky is red", "varacity": true}',
-            '{"fact": "The earth is flat", "varacity": false}',
-            '{"fact": "The earth is round", "varacity": true}',
-            '{"fact": "The earth is a cube", "varacity": false}',
-        ]
-    )
-    dspy.settings.configure(lm=lm)
-
-    generator = TypedPredictor(ExampleSignature)
-    examples = generator(config=dict(n=3))
-    for ex in examples.completions.fact:
-        assert isinstance(ex, SyntheticFact)
-    assert examples.completions.fact[0] == SyntheticFact(fact="The sky is blue", varacity=True)
-
-    # If you have examples and want more
-    existing_examples = [
-        dspy.Example(fact="The sky is blue", varacity=True),
-        dspy.Example(fact="The sky is green", varacity=False),
-    ]
-    trained = LabeledFewShot().compile(student=generator, trainset=existing_examples)
-
-    augmented_examples = trained(config=dict(n=3))
-    for ex in augmented_examples.completions.fact:
-        assert isinstance(ex, SyntheticFact)
-
-
-def test_list_input2():
-    # Inspired by the Signature Optimizer
-
-    class ScoredString(pydantic.BaseModel):
-        string: str
-        score: float
-
-    class ScoredSignature(dspy.Signature):
-        attempted_signatures: list[ScoredString] = dspy.InputField()
-        proposed_signature: str = dspy.OutputField()
-
-    program = TypedChainOfThought(ScoredSignature)
-
-    lm = DummyLM(["Thoughts", "Output"])
-    dspy.settings.configure(lm=lm)
-
-    output = program(
-        attempted_signatures=[
-            ScoredString(string="string 1", score=0.5),
-            ScoredString(string="string 2", score=0.4),
-            ScoredString(string="string 3", score=0.3),
-        ]
-    ).proposed_signature
-
-    print(lm.get_convo(-1))
-
-    assert output == "Output"
-
-    assert lm.get_convo(-1) == textwrap.dedent("""\
-        Given the fields `attempted_signatures`, produce the fields `proposed_signature`.
-
-        ---
-
-        Follow the following format.
-
-        Attempted Signatures: ${attempted_signatures}
-        Reasoning: Let's think step by step in order to ${produce the proposed_signature}. We ...
-        Proposed Signature: ${proposed_signature}
-
-        ---
-
-        Attempted Signatures: [{"string":"string 1","score":0.5},{"string":"string 2","score":0.4},{"string":"string 3","score":0.3}]
-        Reasoning: Let's think step by step in order to Thoughts
-        Proposed Signature: Output""")
-
-
-def test_generic_signature():
-    T = TypeVar("T")
-
-    class GenericSignature(dspy.Signature, Generic[T]):
-        """My signature"""
-
-        output: T = dspy.OutputField()
-
-    predictor = TypedPredictor(GenericSignature[int])
-    assert predictor.signature.instructions == "My signature"
-
-    lm = DummyLM(["23"])
-    dspy.settings.configure(lm=lm)
-
-    assert predictor().output == 23
-
-
-def test_field_validator_in_signature():
-    class ValidatedSignature(dspy.Signature):
-        a: str = dspy.OutputField()
-
-        @pydantic.field_validator("a")
-        @classmethod
-        def space_in_a(cls, a: str) -> str:
-            if not " " in a:
-                raise ValueError("a must contain a space")
-            return a
-
-    with pytest.raises(pydantic.ValidationError):
-        _ = ValidatedSignature(a="no-space")
-
-    _ = ValidatedSignature(a="with space")
-
-
-def test_lm_as_validator():
-    @predictor
-    def is_square(n: int) -> bool:
-        """Is n a square number?"""
-
-    def check_square(n):
-        assert is_square(n=n)
-        return n
-
-    @predictor
-    def next_square(n: int) -> Annotated[int, AfterValidator(check_square)]:
-        """What is the next square number after n?"""
-
-    lm = DummyLM(["3", "False", "4", "True"])
-    dspy.settings.configure(lm=lm)
-
-    m = next_square(n=2)
-    lm.inspect_history(n=2)
-
-    assert m == 4
-
-
-def test_annotated_validator():
-    def is_square(n: int) -> int:
-        root = n**0.5
-        if not root.is_integer():
-            raise ValueError(f"{n} is not a square")
-        return n
-
-    class MySignature(dspy.Signature):
-        """What is the next square number after n?"""
-
-        n: int = dspy.InputField()
-        next_square: Annotated[int, AfterValidator(is_square)] = dspy.OutputField()
-
-    lm = DummyLM(["3", "4"])
-    dspy.settings.configure(lm=lm)
-
-    m = TypedPredictor(MySignature)(n=2).next_square
-    lm.inspect_history(n=2)
-
-    assert m == 4
-
-
-def test_annotated_validator_functional():
-    def is_square(n: int) -> int:
-        if not (n**0.5).is_integer():
-            raise ValueError(f"{n} is not a square")
-        return n
-
-    @predictor
-    def next_square(n: int) -> Annotated[int, AfterValidator(is_square)]:
-        """What is the next square number after n?"""
-
-    lm = DummyLM(["3", "4"])
-    dspy.settings.configure(lm=lm)
-
-    m = next_square(n=2)
-    lm.inspect_history(n=2)
-
-    assert m == 4
-
-
-def test_demos():
-    demos = [
-        dspy.Example(input="What is the speed of light?", output="3e8"),
-    ]
-    program = LabeledFewShot(k=len(demos)).compile(
-        student=dspy.TypedPredictor("input -> output"),
-        trainset=[ex.with_inputs("input") for ex in demos],
-    )
-
-    lm = DummyLM(["Paris"])
-    dspy.settings.configure(lm=lm)
-
-    assert program(input="What is the capital of France?").output == "Paris"
-
-    assert lm.get_convo(-1) == textwrap.dedent("""\
-        Given the fields `input`, produce the fields `output`.
-
-        ---
-
-        Follow the following format.
-
-        Input: ${input}
-        Output: ${output}
-
-        ---
-
-        Input: What is the speed of light?
-        Output: 3e8
-
-        ---
-
-        Input: What is the capital of France?
-        Output: Paris""")
-
-
-def _test_demos_missing_input():
-    demos = [dspy.Example(input="What is the speed of light?", output="3e8")]
-    program = LabeledFewShot(k=len(demos)).compile(
-        student=dspy.TypedPredictor("input -> output, thoughts"),
-        trainset=[ex.with_inputs("input") for ex in demos],
-    )
-    dspy.settings.configure(lm=DummyLM(["My thoughts", "Paris"]))
-    assert program(input="What is the capital of France?").output == "Paris"
-
-    assert dspy.settings.lm.get_convo(-1) == textwrap.dedent("""\
-        Given the fields `input`, produce the fields `output`.
-
-        ---
-
-        Follow the following format.
-
-        Input: ${input}
-        Thoughts: ${thoughts}
-        Output: ${output}
-
-        ---
-
-        Input: What is the speed of light?
-        Output: 3e8
-
-        ---
-
-        Input: What is the capital of France?
-        Thoughts: My thoughts
-        Output: Paris""")
 
 
 def test_conlist():
@@ -1559,5 +1099,4 @@
     predictor = TypedPredictor(MySignature)
 
     pred = predictor(input_data="What is the best animal?", allowed_categories=["cat", "dog"])
-    assert pred.category == "dog"
->>>>>>> 696f2d2e
+    assert pred.category == "dog"