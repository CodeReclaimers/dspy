--- conflicted
+++ resolved
@@ -9,11 +9,7 @@
 readme = "README.md"
 authors = [{ name = "Omar Khattab", email = "okhattab@stanford.edu" }]
 license = { text = "MIT License" }
-<<<<<<< HEAD
-requires-python = ">=3.9, <=3.12"
-=======
 requires-python = ">=3.9, <3.12"
->>>>>>> 9338ab3e
 classifiers = [
     "Development Status :: 3 - Alpha",
     "Intended Audience :: Science/Research",
@@ -72,8 +68,9 @@
 repository = "https://github.com/stanfordnlp/dspy"
 # documentation = "https://dspy-ai.readthedocs.io"
 keywords = ["dspy", "ai", "language models", "llm", "openai"]
-
 # may be a bit much
+
+
 [tool.poetry.dependencies]
 python = ">=3.9,<3.12"
 pydantic = "2.5.0"
@@ -87,20 +84,12 @@
 datasets = "^2.14.6"
 requests = "^2.31.0"
 optuna = "^3.4.0"
-<<<<<<< HEAD
-pinecone-client = { version = "^2.2.4", optional = true }
-qdrant-client = { version = "^1.6.2", optional = true }
-fastembed = { version = "^0.1.0", optional = true }
-chromadb = { version = "^0.4.14", optional = true }
-marqo = { version = "*", optional = true }
-=======
 chromadb = { version = "^0.4.14", optional = true }
 fastembed = { version = "^0.1.0", optional = true }
 marqo = { version = "*", optional = true }
 qdrant-client = { version = "^1.6.2", optional = true }
 pinecone-client = { version = "^2.2.4", optional = true }
 weaviate-client = { version = "^3.26.1", optional = true }
->>>>>>> 9338ab3e
 sphinx = { version = ">=4.3.0", optional = true }
 furo = { version = ">=2023.3.27", optional = true }
 docutils = { version = "<0.17", optional = true }
@@ -109,22 +98,14 @@
 myst-nb = { version = "*", optional = true }
 sphinx-autobuild = { version = "*", optional = true }
 sphinx_rtd_theme = { version = "*", optional = true }
-<<<<<<< HEAD
-pydantic = { version = "*", optional = true }
 autodoc_pydantic = { version = "*", optional = true }
 sphinx-reredirects = { version = "^0.1.2", optional = true }
 sphinx-automodapi = { version = "0.16.0", optional = true }
-snoop = "^0.4.3"
-=======
-autodoc_pydantic = { version = "*", optional = true }
-sphinx-reredirects = { version = "^0.1.2", optional = true }
-sphinx-automodapi = { version = "0.16.0", optional = true }
 
 
 [tool.poetry.group.test.dependencies]
 pytest = "^6.2.5"
 
->>>>>>> 9338ab3e
 
 [tool.poetry.extras]
 chromadb = ["chromadb"]
@@ -168,11 +149,7 @@
     "*/.virtualenv/*",
     "*/env/*",
     "*/.env/*",
-<<<<<<< HEAD
-    "*/setup.py"
-=======
     "*/setup.py",
->>>>>>> 9338ab3e
 ]
 
 [tool.coverage.report]
@@ -278,6 +255,7 @@
     # Within an `except` clause, raise exceptions with `raise
     "B904",
 ]
+
 # Allow fix for all enabled rules (when `--fix`) is provided.
 fixable = ["ALL"]
 unfixable = []
