[build-system]
requires = ["setuptools>=40.8.0", "wheel"]
build-backend = "setuptools.build_meta"

[project]
name = "dspy-ai"
version = "2.4.9"
description = "DSPy"
readme = "README.md"
authors = [{ name = "Omar Khattab", email = "okhattab@stanford.edu" }]
license = { text = "MIT License" }
requires-python = ">=3.9, <3.13"
classifiers = [
    "Development Status :: 3 - Alpha",
    "Intended Audience :: Science/Research",
    "License :: OSI Approved :: MIT License",
    "Operating System :: POSIX :: Linux",
    "Programming Language :: Python :: 3",    # removed 3.8
    "Programming Language :: Python :: 3.9",
]

# We have both project and tool.poetry.dependencies. Should we remove one?
# tool.poetry.dependencies is a convenience thing for poetry users.
# project dependencies function similarly to requirements.txt,
# `pip install .` will pull from pyproject.toml dependencies

dependencies = [
    "backoff~=2.2.1",
    "joblib~=1.3.2",
    "openai>=0.28.1,<2.0.0",
    "pandas",
    "regex",
    "ujson",
    "tqdm",
    "datasets>=2.14.6,<3.0.0",
    "requests",
    "optuna",
    "pydantic~=2.0",
    "structlog",
    "jinja2"
]

[project.optional-dependencies]
anthropic = ["anthropic~=0.18.0"]
chromadb = ["chromadb~=0.4.14"]
qdrant = ["qdrant-client>=1.6.2", "fastembed>=0.2.0"]
marqo = ["marqo"]
pinecone = ["pinecone-client~=2.2.4"]
weaviate = ["weaviate-client~=4.5.4"]
milvus = ["pymilvus~=2.3.7"]
aws = ["boto3~=1.34.78"]
docs = [
    "sphinx>=4.3.0",
    "furo>=2023.3.27",
    "docutils<0.17",
    "m2r2",
    "myst-parser",
    "myst-nb",
    "sphinx-autobuild",
    "sphinx_rtd_theme",
    "autodoc_pydantic",
    "sphinx-reredirects>=0.1.2",
    "sphinx-automodapi==0.16.0",

]
dev = ["pytest>=6.2.5"]
fastembed = ["fastembed>=0.2.0"]

[project.urls]
homepage = "https://github.com/stanfordnlp/dspy"

[tool.poetry]
name = "dspy"
version = "2.4.1"
description = "DSPy"
authors = ["Omar Khattab <okhattab@stanford.edu>"]
license = "MIT"
readme = "README.md"
homepage = "https://github.com/stanfordnlp/dspy"
repository = "https://github.com/stanfordnlp/dspy"
# documentation = "https://dspy-ai.readthedocs.io"
keywords = ["dspy", "ai", "language models", "llm", "openai"]

# may be a bit much
[tool.poetry.dependencies]
python = ">=3.9,<3.13"
pydantic = "^2.0"
backoff = "^2.2.1"
joblib = "^1.3.2"
openai = ">=0.28.1,<2.0.0"
pandas = "^2.1.1"
regex = "^2023.10.3"
ujson = "^5.8.0"
tqdm = "^4.66.1"
datasets = "^2.14.6"
requests = "^2.31.0"
optuna = "^3.4.0"
anthropic = { version = "^0.18.0", optional = true }
chromadb = { version = "^0.4.14", optional = true }
fastembed = { version = ">=0.2.0", optional = true }
marqo = { version = "*", optional = true }
qdrant-client = { version = "^1.6.2", optional = true }
pinecone-client = { version = "^2.2.4", optional = true }
weaviate-client = { version = "^4.5.4", optional = true }
pymilvus = { version = "^2.3.6", optional = true }
boto3 = { version = "^1.34.78", optional = true }
sphinx = { version = ">=4.3.0", optional = true }
furo = { version = ">=2023.3.27", optional = true }
docutils = { version = "<0.17", optional = true }
m2r2 = { version = "*", optional = true }
myst-parser = { version = "*", optional = true }
myst-nb = { version = "*", optional = true }
sphinx-autobuild = { version = "*", optional = true }
sphinx_rtd_theme = { version = "*", optional = true }
autodoc_pydantic = { version = "*", optional = true }
sphinx-reredirects = { version = "^0.1.2", optional = true }
sphinx-automodapi = { version = "0.16.0", optional = true }
groq = { version = "^0.4.2", optional = true }
rich = "^13.7.1"
psycopg2 = { version = "^2.9.9", optional = true }
pgvector = { version = "^0.2.5", optional = true }
structlog = "^24.1.0"
<<<<<<< HEAD
snoop = "^0.4.3"
litellm = { version = "^1.26.3", optional = true }
=======
jinja2 = "^3.1.3"

>>>>>>> b05394bb

[tool.poetry.group.dev.dependencies]
pytest = "^6.2.5"
transformers = "^4.38.2"
torch = "^2.2.1"
pytest-mock = "^3.12.0"
ruff = "^0.3.0"
black = "^24.2.0"
decorator = "^5.1.1"
pre-commit = "^3.7.0"
setuptools = "^69.2.0"
jupyter = "^1.0.0"
litellm = "^1.35.12"

[tool.poetry.extras]
chromadb = ["chromadb"]
qdrant = ["qdrant-client", "fastembed"]
marqo = ["marqo"]
pinecone = ["pinecone-client"]
weaviate = ["weaviate-client"]
milvus = ["pymilvus"]
aws = ["boto3"]
postgres = ["psycopg2", "pgvector"]
docs = [
    "sphinx",
    "furo",
    "docutils",
    "m2r2",
    "myst-parser",
    "myst-nb",
    "sphinx-autobuild",
    "sphinx_rtd_theme",
    "autodoc_pydantic",
    "sphinx-reredirects",
    "sphinx-automodapi",
]
<<<<<<< HEAD
litellm = ["litellm"]
=======
fastembed = ["fastembed"]
>>>>>>> b05394bb

[tool.poetry.group.doc.dependencies]
mkdocs = ">=1.5.3"
mkdocs-material = ">=9.0.6"
mkdocs-material-extensions = ">=1.3.1"
mkdocs-gen-files = "^0.5.0"
mkdocstrings-python = "^1.7.5"
mkdocstrings = { extras = ["python"], version = ">=0.20.0" }
mike = ">=2.0.0"

[tool.coverage.run]
branch = true
omit = [
    "*/__init__.py",
    "*/test_*.py",
    "*/tests/*.py",
    "*/conftest.py",
    "*/venv/*",
    "*/virtualenv/*",
    "*/.venv/*",
    "*/.virtualenv/*",
    "*/env/*",
    "*/.env/*",
    "*/setup.py",
]

[tool.coverage.report]
exclude_lines = [
    "pragma: no cover",
    "def __repr__",
    "if self.debug:",
    "raise AssertionError",
    "raise NotImplementedError",
    "if __name__ == '__main__':",
    "logger",
    "try",
    "except",
    "^\\s*self\\.\\w+(:\\s*[^=]+)?\\s*=.*$",
    "continue",
]

[tool.ruff]
line-length = 120
indent-width = 4
target-version = "py39"
extend-unsafe-fixes = ["D"]

[tool.ruff.lint]
# List of rules: https://docs.astral.sh/ruff/rules
select = [
    # flake8-builtins
    "A",
    # flake8-commas
    "COM812",
    # flake8-comprehensions
    "C4",
    # pydocstyle
    "D",
    # pycodestyle
    "E",
    # Pyflakes
    "F",
    # pyupgrade
    "UP",
    # flake8-bugbear
    "B",
    # flake8-simplify
    "SIM",
    # flake8-implicit-str-concat
    "ISC",
    # pep8-naming
    "N",
    # flake8-annotations
    "ANN",
    # flake8-async
    "ASYNC",
    # flake8-bandid selected
    "S",
    # flake8-print
    "T20",
    # flake8-return
    "RET",
    # flake8-simplify
    "SIM",
    # flake8-unused-arguments
    "ARG",
    # flake8-use-pathlib
    "PTH",
    # eradicate
    "ERA",
    # pandas-vet
    "PD",
    # Import sort
    "I",
    # avoid shadowing
    "PLW",
]
ignore = [
    "D100",
    "D101",
    "D104",
    "D106",
    # missing-type-self
    "ANN101",
    # missing-type-cls
    "ANN102",
    # missing-type-kwargs
    "ANN003",
    # utf-8 encoding skip
    "UP009",
    # Missing return type annotation for special method `__init__`
    "ANN204",
    # Star-arg unpacking after a keyword argument is strongly discouraged
    "B026",
    # Missing type annotation for function argument `self`
    "ANN001",
    # Dynamically typed expressions (typing.Any) are disallowed in `wrapper`
    "ANN401",
    # We don't need docstrings for every method
    "ANN202",
    "D107",
    "D102",
    "D103",
    # Inline lambdas
    "E731",
    # Sometimes we need List and Tuple
    "UP006",
]
# Allow fix for all enabled rules (when `--fix`) is provided.
fixable = ["ALL"]
unfixable = []

[tool.ruff.format]
docstring-code-format = true
quote-style = "double"
# Like Black, indent with spaces, rather than tabs.
indent-style = "space"
# Like Black, respect magic trailing commas.
skip-magic-trailing-comma = false
# Like Black, automatically detect the appropriate line ending.
line-ending = "auto"

[tool.ruff.lint.pydocstyle]
convention = "google"

[tool.ruff.lint.per-file-ignores]
"**/{tests,docs}/*" = ["ALL"]
"**__init__.py" = ["F401"]<|MERGE_RESOLUTION|>--- conflicted
+++ resolved
@@ -120,13 +120,9 @@
 psycopg2 = { version = "^2.9.9", optional = true }
 pgvector = { version = "^0.2.5", optional = true }
 structlog = "^24.1.0"
-<<<<<<< HEAD
 snoop = "^0.4.3"
 litellm = { version = "^1.26.3", optional = true }
-=======
 jinja2 = "^3.1.3"
-
->>>>>>> b05394bb
 
 [tool.poetry.group.dev.dependencies]
 pytest = "^6.2.5"
@@ -163,11 +159,8 @@
     "sphinx-reredirects",
     "sphinx-automodapi",
 ]
-<<<<<<< HEAD
 litellm = ["litellm"]
-=======
 fastembed = ["fastembed"]
->>>>>>> b05394bb
 
 [tool.poetry.group.doc.dependencies]
 mkdocs = ">=1.5.3"
